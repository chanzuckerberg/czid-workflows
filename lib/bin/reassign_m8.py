import argparse

import pandas as pd


def main(
    m8_filepath: str,
    reads_to_contigs_filepath: str,
    output_filepath: str,
):
    m8 = pd.read_csv(m8_filepath, sep="\t", names=[
        "read_or_contig_id",
        "accession",
        "pid",
        "alignment_length",
        "mismatches",
        "gap_openings",
        "q_start",
        "q_end",
        "s_start",
        "s_end",
        "evalue",
        "bit_score",
    ])

    reads_to_contigs = pd.read_csv(reads_to_contigs_filepath, sep="\t", names=[
        "read_id",
        "contig_id",
        "alignment",
    ], usecols=[
        "read_id",
        "contig_id",
    ])
    reads_to_contigs = reads_to_contigs[reads_to_contigs.contig_id != "*"].drop_duplicates(["read_id"])
    reassigned = pd.merge(m8, reads_to_contigs, left_on="read_or_contig_id", right_on="contig_id", how="left")
    reassigned["read_or_contig_id"] = reassigned.apply(
        lambda row: row["read_id"] if not pd.isnull(row["read_id"]) else row["read_or_contig_id"], axis=1
<<<<<<< HEAD
    )
=======
        )
>>>>>>> 9c0b9431
    reassigned = reassigned.drop(columns=["read_id", "contig_id"])
    reassigned.to_csv(output_filepath, header=False, sep="\t", index=False)


parser = argparse.ArgumentParser()
parser.add_argument("--m8-filepath")
parser.add_argument("--reads-to-contigs-filepath")
parser.add_argument("--output-filepath")

if __name__ == "__main__":
    args = parser.parse_args()
    main(
        m8_filepath=args.m8_filepath,
        reads_to_contigs_filepath=args.reads_to_contigs_filepath,
        output_filepath=args.output_filepath,
    )<|MERGE_RESOLUTION|>--- conflicted
+++ resolved
@@ -35,11 +35,7 @@
     reassigned = pd.merge(m8, reads_to_contigs, left_on="read_or_contig_id", right_on="contig_id", how="left")
     reassigned["read_or_contig_id"] = reassigned.apply(
         lambda row: row["read_id"] if not pd.isnull(row["read_id"]) else row["read_or_contig_id"], axis=1
-<<<<<<< HEAD
-    )
-=======
         )
->>>>>>> 9c0b9431
     reassigned = reassigned.drop(columns=["read_id", "contig_id"])
     reassigned.to_csv(output_filepath, header=False, sep="\t", index=False)
 
