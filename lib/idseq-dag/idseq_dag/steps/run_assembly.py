--- conflicted
+++ resolved
@@ -12,12 +12,8 @@
 from idseq_dag.util.count import get_read_cluster_size, load_duplicate_cluster_sizes, READ_COUNTING_MODE, ReadCountingMode
 
 
-<<<<<<< HEAD
+# TODO: replace this with a simpler function. we don't really need the whole sam file
 def generate_info_from_sam(bowtie_sam_file, read2contig, read2base_count={}, duplicate_cluster_sizes_path=None, use_min_contig_size=True):
-=======
-# TODO: replace this with a simpler function. we don't really need the whole sam file
-def generate_info_from_sam(bowtie_sam_file, read2contig, read2base_count={}, duplicate_cluster_sizes_path=None):
->>>>>>> 986802d9
     contig_stats = defaultdict(int)
     contig_unique_counts = defaultdict(int)
     base_counts = defaultdict(int)
