version 1.1

import "../short-read-mngs/host_filter.wdl" as host_filter

workflow amr {
    input {
        Array[File]? non_host_reads
        File? raw_reads_0
        File? raw_reads_1
        File? contigs
        String docker_image_id
        String host_filtering_docker_image_id = "czid-short-read-mngs" # default local value
        File card_json = "s3://czid-public-references/test/AMRv2/card.json"
        File kmer_db = "s3://czid-public-references/test/AMRv2/61_kmer_db.json"
        File amr_kmer_db = "s3://czid-public-references/test/AMRv2/all_amr_61mers.txt"
        File wildcard_data = "s3://czid-public-references/test/AMRv2/wildcard_data.tar.bz2"
        # Dummy values - required by SFN interface
        String s3_wd_uri = ""
    }
    if (defined(raw_reads_0)) { 
        call host_filter.czid_host_filter as host_filter_stage { 
            input:
            fastqs_0 = select_first([raw_reads_0]),
            fastqs_1 = if defined(raw_reads_1) then select_first([raw_reads_1]) else None,
            docker_image_id = host_filtering_docker_image_id,
            s3_wd_uri = s3_wd_uri
        }
        call RunSpades {
            input:
            non_host_reads = select_all(
                [
                    host_filter_stage.gsnap_filter_out_gsnap_filter_1_fa,
                    host_filter_stage.gsnap_filter_out_gsnap_filter_2_fa
                ]
            ),
            docker_image_id = host_filtering_docker_image_id,
        }
    }
    call RunRgiBwtKma {
        input:
        non_host_reads = select_first([non_host_reads, 
            select_all(
                [
                    host_filter_stage.gsnap_filter_out_gsnap_filter_1_fa,
                    host_filter_stage.gsnap_filter_out_gsnap_filter_2_fa
                ]
            )]),
        card_json = card_json, 
        docker_image_id = docker_image_id
    }
    call RunRgiMain {
        input:
        contigs = select_first([contigs, RunSpades.contigs]),
        card_json = card_json, 
        docker_image_id = docker_image_id
    }
    call MakeGeneCoverage {
        input:
        main_amr_results = RunRgiMain.main_amr_results,
        main_output_json = RunRgiMain.output_json,
        docker_image_id = docker_image_id
    }
    call RunRgiKmerBwt { 
        input:
        output_sorted_length_100 = RunRgiBwtKma.output_sorted_length_100,
        card_json = card_json,
        kmer_db = kmer_db,
        amr_kmer_db = amr_kmer_db,
        wildcard_data = wildcard_data,
        docker_image_id = docker_image_id
    }
    call RunRgiKmerMain { 
        input:
        main_output_json = RunRgiMain.output_json,
        docker_image_id = docker_image_id
    }
    call RunResultsPerSample { 
        input: 
        main_output = RunRgiMain.main_amr_results,
        main_species_output = RunRgiKmerMain.species_calling,
        kma_output = RunRgiBwtKma.kma_amr_results,
        kma_species_output = RunRgiKmerBwt.kma_species_calling,
        docker_image_id = docker_image_id
    }
    call ZipOutputs {
        input:
        nonHostReads = select_first([
                           non_host_reads,
                           select_all(
                               [
                                   host_filter_stage.gsnap_filter_out_gsnap_filter_1_fa,
                                   host_filter_stage.gsnap_filter_out_gsnap_filter_2_fa
                               ]
                           )
                       ]),
        outputFiles = select_all(
<<<<<<< HEAD
            [
                select_first([contigs, RunSpades.contigs]),
            ]
        ),
        mainReports = select_all(
            [
                RunResultsPerSample.final_summary,
            ]
        ),
        rawReports = select_all(
            [
                RunRgiKmerBwt.kma_species_calling,
                RunRgiKmerBwt.sr_species_allele,
                RunRgiKmerMain.species_calling,
                RunRgiMain.main_amr_results,
                RunRgiBwtKma.kma_amr_results,
                RunRgiBwtKma.gene_mapping_data,
            ]
        ),
        intermediateFiles = select_all(
            [
                RunRgiBwtKma.artifacts_mapping_stats,
                RunRgiBwtKma.overall_mapping_stats,
                RunRgiBwtKma.reference_mapping_stats,
                RunRgiBwtKma.output_sorted_length_100,
                RunRgiBwtKma.output_sorted_length_100_bai,
            ]
=======
            flatten([
                RunRgiBwtKma.output_kma,
                RunRgiMain.output_main,
                RunRgiKmerBwt.output_kmer_bwt,
                RunRgiKmerMain.output_kmer_main,
                [
                    RunResultsPerSample.merge_a,
                    RunResultsPerSample.merge_b,
                    RunResultsPerSample.final_summary,
                    RunResultsPerSample.bigtable,
                    RunResultsPerSample.synthesized_report,
                ]
            ])
>>>>>>> 0325dfe4
        ),
        docker_image_id = docker_image_id
    }

}

task RunResultsPerSample {
    input {
        File main_output
        File main_species_output
        File kma_output
        File kma_species_output
        String docker_image_id
    }
    command <<< 
        set -euxo pipefail

        python3 <<CODE
        import pandas as pd
        def clean_aro(df, column_name):
            """modifies dataframe inplace to clean the ARO string"""
            df[column_name] = df[column_name].map(lambda x: x.lower().strip())


        def append_suffix_to_colname(df, suffix):
            """append suffix to column name in place"""
            df.rename(lambda x: x + suffix, axis="columns", inplace=True)


        def this_or_that(df, this_colname, that_colname):
            """returns this if not nan, else returns that"""
            thisorthat = df.apply(
                lambda x: x[this_colname] if not pd.isna(x[this_colname]) else x[that_colname],
                axis=1,
            )
            if thisorthat.empty:
                return ""
            
            return thisorthat


        main_output = pd.read_csv("~{main_output}", sep="\t")
        clean_aro(main_output, "Best_Hit_ARO")
        main_output.sort_values(by='Best_Hit_ARO', inplace=True)

        main_species_output = pd.read_csv("~{main_species_output}", sep="\t")
        clean_aro(main_species_output, "Best_Hit_ARO")
        main_species_output.sort_values(by = 'Best_Hit_ARO', inplace=True)

        kma_output = pd.read_csv("~{kma_output}", sep="\t")
        clean_aro(kma_output, "ARO Term")
        kma_output.sort_values(by = 'ARO Term', inplace=True)

        kma_species_output = pd.read_csv("~{kma_species_output}", sep="\t")
        clean_aro(kma_species_output, "ARO term")
        kma_species_output.sort_values(by='ARO term', inplace=True)

        # rename main-amr and main-species columns to account for duplciate column names
        append_suffix_to_colname(main_output, "_contig_amr")
        append_suffix_to_colname(main_species_output, "_contig_sp")

        # vv get rid of weird additional space in some of the contig amr fields to make matching work downstream
        main_output["Contig_contig_amr"] = main_output["Contig_contig_amr"].map(
            lambda x: x.strip()
        )
        # merge the data where Best_Hit_ARO and Contig name must match
        merge_a = main_output.merge(main_species_output, left_on = ['Best_Hit_ARO_contig_amr', 'Contig_contig_amr'],
                                                                    right_on = ['Best_Hit_ARO_contig_sp', 'Contig_contig_sp'], 
                                                                    how='outer',
                                                                    suffixes = [None, None])
        merge_a["ARO_contig"] = this_or_that(
            merge_a, "Best_Hit_ARO_contig_amr", "Best_Hit_ARO_contig_sp"
        )
        merge_a.to_csv("merge_a.tsv", index=None, sep="\t")
        
        append_suffix_to_colname(kma_output, "_kma_amr")  # ARO Term
        append_suffix_to_colname(kma_species_output, "_kma_sp")  # ARO term

        merge_b = kma_output.merge(kma_species_output, left_on = 'ARO Term_kma_amr', right_on = 'ARO term_kma_sp',
                                   how = 'outer', suffixes = [None, None])

        
        # remove kma results from variant models (because these results are inaccurate)
        merge_b = merge_b[merge_b['Reference Model Type_kma_amr'] != "protein variant model"] # remove protein variant model
        merge_b = merge_b[merge_b['Reference Model Type_kma_amr'] != "rRNA gene variant model"] # remove rRNA variant model
        merge_b["ARO_kma"] = this_or_that(
            merge_b, "ARO Term_kma_amr", "ARO term_kma_sp"
        )
        merge_b.to_csv("merge_b.tsv", index=None, sep="\t")

        # final merge of MAIN and KMA combined results
        merge_x = merge_a.merge(merge_b, left_on = 'ARO_contig',
                                right_on = 'ARO_kma', how='outer',
                                suffixes = [None, None])

        merge_x["ARO_overall"] = this_or_that(merge_x, "ARO_contig", "ARO_kma")
        merge_x["Gene_Family_overall"] = this_or_that(
            merge_x, "AMR Gene Family_contig_amr", "AMR Gene Family_kma_amr"
        )
        merge_x["Drug_Class_overall"] = this_or_that(
            merge_x, "Drug Class_contig_amr", "Drug Class_kma_amr"
        )
        merge_x["model_overall"] = this_or_that(
            merge_x, "Model_type_contig_amr", "Reference Model Type_kma_amr"
        )
        merge_x["Resistance_Mechanism_overall"] = this_or_that(
            merge_x, "Resistance Mechanism_contig_amr", "Resistance Mechanism_kma_amr"
        )
        merge_x.to_csv("comprehensive_AMR_metrics.tsv", index=None, sep='\t')

        df = pd.read_csv("comprehensive_AMR_metrics.tsv", sep='\t')
        big_table = df[['ARO_overall', 'Gene_Family_overall', 'Drug_Class_overall', 'Resistance_Mechanism_overall', 'model_overall', 'All Mapped Reads_kma_amr', 'Percent Coverage_kma_amr','Depth_kma_amr', 'CARD*kmer Prediction_kma_sp', 'Cut_Off_contig_sp', 'Percentage Length of Reference Sequence_contig_amr', 'Best_Identities_contig_amr', 'CARD*kmer Prediction_contig_sp']]
        big_table.sort_values(by='Gene_Family_overall', inplace=True)

        big_table.to_csv("bigtable_report.tsv", sep='\t', index=None)

        if big_table.empty: # if no outputs, simply return
            open("synthesized_report.tsv", "a").close()
            exit(0)

        def remove_na(input_set):
            set_list = list(input_set)
            return([i for i in set_list if i == i])

        this_list = list(set(df['ARO_overall']))
        result_df = {}
        for index in this_list:#[0:1]:
            print(index)
            sub_df = df[df['ARO_overall'] == index]
            result = {}
            gf = remove_na(set(sub_df['AMR Gene Family_contig_amr']).union(set(sub_df['AMR Gene Family_kma_amr'])))
            result['gene_family'] = ';'.join(gf) if len(gf) > 0 else None
        
            dc = remove_na(set(sub_df['Drug Class_contig_amr']).union(set(sub_df['Drug Class_kma_amr'])))
            result['drug_class'] = ';'.join(dc) if len(dc) > 0 else None
            rm = remove_na(set(sub_df['Resistance Mechanism_contig_amr']).union(set(sub_df['Resistance Mechanism_kma_amr'])))
            result['resistance_mechanism'] = ';'.join(rm) if len(rm) > 0 else None
            
            co = remove_na(set(sub_df['Cut_Off_contig_amr']))
            result['cutoff'] = ';'.join(co) if len(co) > 0 else None
            
            mt = remove_na(set(sub_df['Model_type_contig_amr']).union(set(sub_df['Reference Model Type_kma_amr'])))
            result['model_type'] = ';'.join([' '.join(i.split(' ')[0:-1]) for i in mt]) if len(mt) > 0 else None
            
            cb = remove_na(set(sub_df['Percentage Length of Reference Sequence_contig_amr']).union(
            set(sub_df['Percent Coverage_kma_amr'])))
            result['coverage_breadth'] = max(cb) if len(cb) > 0 else None
            
            cd = remove_na(set(sub_df['Depth_kma_amr']))
            result['coverage_depth'] = max(cd) if len(cd) > 0 else None
            
            result['num_contigs'] = len(remove_na(set(sub_df['Contig_contig_amr'])))
            
            nr = remove_na(set(sub_df['All Mapped Reads_kma_amr']))
            result['num_reads'] = max(nr) if len(nr) > 0 else None
            
            pid = remove_na(set(sub_df['Best_Identities_contig_amr']))
            result['percent_id'] = max(pid) if len(pid) > 0 else None
            
            sp_contig = ' '.join(remove_na(set(sub_df['CARD*kmer Prediction_contig_sp'])))
            result['sp_contig'] = sp_contig
            
            sp_kma = ' '.join(remove_na(set(sub_df['CARD*kmer Prediction_kma_sp'])))
            result['sp_kma'] = sp_kma
            
            sp = remove_na(set(sub_df['CARD*kmer Prediction_contig_sp']).union(set(sub_df['CARD*kmer Prediction_kma_sp'])))
            final_species = {} 
            for s in sp:
                #print(s)
                if 'Unknown' in s:
                    #print('a')
                    final_species[s] = 0
                    continue
                else:
                    split_sp = s.split(';')
                    for t in split_sp:
                        #print(t.strip())
                        this_t = t.strip()
                        if ':' in this_t: #not just a space
                            species_name = t.split(':')[0]
                            species_count = int(t.split(':')[1].strip())
                            final_species[species_name] = species_count

            if(len(final_species)) > 0:
                result['species'] = max(final_species, key = final_species.get)
            else:
                result['species'] = None

            result_df[index] = result
        final_df = pd.DataFrame.from_dict(result_df)
        final_df = final_df.transpose()
        final_df.sort_index(inplace=True)
        final_df.sort_values(by='gene_family', inplace=True)
        #print(final_df.columns)
        final_df.dropna(subset=['drug_class'], inplace=True)
        final_df[['gene_family', 'drug_class', 'resistance_mechanism', 'model_type', 'num_reads', 'num_contigs', 'coverage_breadth', 'coverage_depth', 'percent_id', 'cutoff', 'species', 'sp_contig', 'sp_kma']]
        final_df.to_csv("synthesized_report.tsv", sep='\t', index=None)


        CODE
    >>>
    output {
        File merge_a = "merge_a.tsv"
        File merge_b = "merge_b.tsv"
<<<<<<< HEAD
        File final_summary = "comprehensive_AMR_metrics.tsv"
        File bigtable_report = "bigtable_report.tsv"
=======
        File final_summary = "final_summary.tsv"
        File bigtable = "bigtable_report.tsv"
        File? synthesized_report = "synthesized_report.tsv"
>>>>>>> 0325dfe4
    }
    runtime {
        docker: docker_image_id
    }
}

task RunRgiKmerMain {
    input {
        File main_output_json
        String docker_image_id
    }
    command <<< 
        set -exuo pipefail
        rgi kmer_query --rgi -k 61 -i "~{main_output_json}" --output contig_species_report 
    >>>
    output { 
        Array[File] output_kmer_main = glob("contig_species_report*")
        File species_calling = "contig_species_report_61mer_analysis_rgi_summary.txt"
    }
    runtime {
        docker: docker_image_id
    }

}

task RunRgiKmerBwt { 
    input {
        File output_sorted_length_100
        File card_json
        File kmer_db
        File amr_kmer_db
        File wildcard_data 
        String docker_image_id
    }
    command <<<
        set -exuo pipefail
        rgi kmer_query --bwt -k 61 -i "~{output_sorted_length_100}" --output sr_species_report
    >>>
    output {
        Array[File] output_kmer_bwt = glob("sr_species_report*")
        File sr_species_allele = "sr_species_report_61mer_analysis.allele.txt"
        File kma_species_calling = "sr_species_report_61mer_analysis.gene.txt"
    }
    runtime {
        docker: docker_image_id
    }

}
task RunRgiMain { 
    input { 
        File contigs
        File card_json
        String docker_image_id
    }
    command <<<
        set -exuo pipefail
<<<<<<< HEAD
        rgi main -i "~{contigs}" -o contig_amr_report -t contig -a BLAST --clean --include_nudge
=======
        if [[ $(head -n 1 "~{contigs}") == ";ASSEMBLY FAILED" ]]; then
            # simulate empty outputs
            echo "{}" > output.rgi.main.json
            cp /tmp/empty-main-header.txt output.rgi.main.txt
        else
            rgi main -i "~{contigs}" -o output.rgi.main -t contig -a BLAST --clean --include_nudge
        fi
>>>>>>> 0325dfe4

    >>>
    output {
        Array[File] output_main = glob("contig_amr_report*")
        File output_json = "contig_amr_report.json"
        File main_amr_results = "contig_amr_report.txt"
    }

    runtime {
        docker: docker_image_id
    }
}
task RunRgiBwtKma {
    input {
        Array[File] non_host_reads
        File card_json
        String docker_image_id
    }

    command <<<
        set -exuo pipefail
        rgi bwt -1 ~{sep=' -2 ' non_host_reads} -a kma -o sr_amr_report --clean
    >>>

    output {
        Array[File] output_kma = glob("sr_amr_report*")
        File kma_amr_results = "sr_amr_report.allele_mapping_data.txt"
        File artifacts_mapping_stats = "sr_amr_report.artifacts_mapping_stats.txt"
        File gene_mapping_data = "sr_amr_report.gene_mapping_data.txt"
        File overall_mapping_stats = "sr_amr_report.overall_mapping_stats.txt"
        File reference_mapping_stats = "sr_amr_report.reference_mapping_stats.txt"
        File output_sorted_length_100 = "sr_amr_report.sorted.length_100.bam"
        File output_sorted_length_100_bai = "sr_amr_report.sorted.length_100.bam.bai"
    }

    runtime {
        docker: docker_image_id
    }
}
task RunSpades { 
    input { 
        Array[File] non_host_reads
        String docker_image_id
    }
    command <<< 
        set -euxo pipefail
        # TODO: filter contigs output by min_contig_length

        if [[ "~{length(non_host_reads)}" -gt 1 ]]; then 
            spades.py -1 ~{sep=" -2 " non_host_reads} -o "spades/" -m 100 -t 36 --only-assembler 1>&2
        else
            spades.py -s non_host_reads[0] -o "spades/" -m 100 -t 36 --only-assembler 1>&2
        fi
    >>>
    output { 
        File contigs = "spades/contigs.fasta"
        File scaffolds = "spades/scaffolds.fasta"
    }
    runtime { 
        docker: docker_image_id
    }
}
task ZipOutputs {
    input {
        Array[File] nonHostReads
        Array[File] outputFiles
        Array[File] mainReports
        Array[File] rawReports
        Array[File] intermediateFiles
        String docker_image_id
    }

    command <<<
        set -euxo pipefail

        export TMPDIR=${TMPDIR:-/tmp}

        mkdir ${TMPDIR}/outputs
        mkdir ${TMPDIR}/outputs/final_reports
        mkdir ${TMPDIR}/outputs/raw_reports
        mkdir ${TMPDIR}/outputs/intermediate_files

        counter=1
        for fastx in ~{sep= ' ' nonHostReads}; do 
            cp $fastx ${TMPDIR}/outputs/non_host_reads_R$counter."${fastx#*.}"
            ((counter++))
        done
        cp ~{sep=' ' outputFiles} ${TMPDIR}/outputs/
        cp ~{sep=' ' mainReports} ${TMPDIR}/outputs/final_reports
        cp ~{sep=' ' rawReports} ${TMPDIR}/outputs/raw_reports
        cp ~{sep=' ' intermediateFiles} ${TMPDIR}/outputs/intermediate_files
        export WORK=$(pwd)
        cd ${TMPDIR}/outputs; zip -r ${WORK}/outputs.zip .
    >>>

    output {
        File output_zip = "outputs.zip"
    }

    runtime {
        docker: docker_image_id
    }
}

task MakeGeneCoverage {
    input { 
        File main_amr_results 
        File main_output_json
        String docker_image_id
    }
    command <<<
    set -euxo pipefail
    python3 <<CODE
    import pandas as pd
    import numpy as np
    import json
    df = pd.read_csv("~{main_amr_results}", delimiter="\t").loc[:, ["ORF_ID", "ID", "Model_ID", "Hit_Start", "Hit_End", "Percentage Length of Reference Sequence"]]

    # create seq length reference map
    with open("~{main_output_json}") as json_file:
        rgi_main_json = json.load(json_file)
    db_seq_length = {}
    for ind, row in df.iterrows():
        db_seq_length[row["Model_ID"]] = len(rgi_main_json[row["ORF_ID"]][row["ID"]]["dna_sequence_from_broadstreet"])

    agg_res = df.groupby(["ID", "Model_ID"]).agg(lambda x: list(x))

    gene_coverage = []
    for ind, row, in agg_res.iterrows():
      max_end = -1
      gene_coverage_bps = 0
      for start, end, in sorted(zip(row["Hit_Start"], row["Hit_End"]), key=lambda x: x[0]):
        gene_coverage_bps += max(0, # if end-max(max_end, start) is negative
                      # segment is contained in a previous segment, so don't add
                     end - max(max_end, start) # if max_end > start, don't double count the already added portion of the gene
                    )
        max_end = max(max_end, end)
      gene_coverage.append({
        "ID": ind[0],
        "gene_coverage_bps": gene_coverage_bps,
        "db_seq_length": db_seq_length[ind[1]],
        "gene_coveraage_perc": np.round((gene_coverage_bps/db_seq_length[ind[1]])*100, 4)
      })
    gene_coverage_df = pd.DataFrame(gene_coverage)
    gene_coverage_df.to_csv("gene_coverage.tsv", index=None, sep="\t")
    CODE
    >>>
    output {
        File output_gene_coverage = "gene_coverage.tsv"
    }

    runtime {
        docker: docker_image_id
    } 
}<|MERGE_RESOLUTION|>--- conflicted
+++ resolved
@@ -94,7 +94,6 @@
                            )
                        ]),
         outputFiles = select_all(
-<<<<<<< HEAD
             [
                 select_first([contigs, RunSpades.contigs]),
             ]
@@ -102,6 +101,7 @@
         mainReports = select_all(
             [
                 RunResultsPerSample.final_summary,
+                RunResultsPerSample.synthesized_report,
             ]
         ),
         rawReports = select_all(
@@ -122,21 +122,6 @@
                 RunRgiBwtKma.output_sorted_length_100,
                 RunRgiBwtKma.output_sorted_length_100_bai,
             ]
-=======
-            flatten([
-                RunRgiBwtKma.output_kma,
-                RunRgiMain.output_main,
-                RunRgiKmerBwt.output_kmer_bwt,
-                RunRgiKmerMain.output_kmer_main,
-                [
-                    RunResultsPerSample.merge_a,
-                    RunResultsPerSample.merge_b,
-                    RunResultsPerSample.final_summary,
-                    RunResultsPerSample.bigtable,
-                    RunResultsPerSample.synthesized_report,
-                ]
-            ])
->>>>>>> 0325dfe4
         ),
         docker_image_id = docker_image_id
     }
@@ -341,14 +326,9 @@
     output {
         File merge_a = "merge_a.tsv"
         File merge_b = "merge_b.tsv"
-<<<<<<< HEAD
         File final_summary = "comprehensive_AMR_metrics.tsv"
-        File bigtable_report = "bigtable_report.tsv"
-=======
-        File final_summary = "final_summary.tsv"
         File bigtable = "bigtable_report.tsv"
-        File? synthesized_report = "synthesized_report.tsv"
->>>>>>> 0325dfe4
+        File? synthesized_report = "primary_AMR_report.tsv"
     }
     runtime {
         docker: docker_image_id
@@ -405,18 +385,13 @@
     }
     command <<<
         set -exuo pipefail
-<<<<<<< HEAD
-        rgi main -i "~{contigs}" -o contig_amr_report -t contig -a BLAST --clean --include_nudge
-=======
         if [[ $(head -n 1 "~{contigs}") == ";ASSEMBLY FAILED" ]]; then
             # simulate empty outputs
-            echo "{}" > output.rgi.main.json
-            cp /tmp/empty-main-header.txt output.rgi.main.txt
+            echo "{}" > contig_amr_report.json
+            cp /tmp/empty-main-header.txt contig_amr_report.txt
         else
-            rgi main -i "~{contigs}" -o output.rgi.main -t contig -a BLAST --clean --include_nudge
+            rgi main -i "~{contigs}" -o contig_amr_report -t contig -a BLAST --clean --include_nudge
         fi
->>>>>>> 0325dfe4
-
     >>>
     output {
         Array[File] output_main = glob("contig_amr_report*")
