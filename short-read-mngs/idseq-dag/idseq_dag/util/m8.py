import json
import math
import os
import random

from collections import Counter
from collections import defaultdict

import idseq_dag.util.command as command
import idseq_dag.util.lineage as lineage
import idseq_dag.util.log as log

from idseq_dag.util.count import READ_COUNTING_MODE, ReadCountingMode, get_read_cluster_size, load_duplicate_cluster_sizes
from idseq_dag.util.dict import open_file_db_by_extension

# NT alginments with shorter length are associated with a high rate of false positives.
# NR doesn't have this problem because Rapsearch2 contains an equivalent filter.
# Nevertheless, it may be useful to re-filter blastx results.
NT_MIN_ALIGNMENT_LEN = 36

# Alignments with e-values greater than 1 are low-quality alignments and associated with
# a high rate of false-positives. These should be filtered at all alignment steps.
MAX_EVALUE_THRESHOLD = 1

# blastn output format 6 as documented in
# http://www.metagenomics.wiki/tools/blast/blastn-output-format-6
# it's also the format of our GSNAP and RAPSEARCH2 output
BLAST_OUTPUT_SCHEMA = {
    "qseqid": str,
    "sseqid": str,
    "pident": float,
    "length": int,
    "mismatch": int,
    "gapopen": int,
    "qstart": int,
    "qend": int,
    "sstart": int,
    "send": int,
    "evalue": float,
    "bitscore": float,
}


# Additional blastn output columns.
BLAST_OUTPUT_NT_SCHEMA = dict(BLAST_OUTPUT_SCHEMA, **{
    "qlen": int,      # query sequence length, helpful for computing qcov
    "slen": int,      # subject sequence length, so far unused in IDseq
})


# Re-ranked output of blastn.  One row per query.  Two additional columns.
RERANKED_BLAST_OUTPUT_NT_SCHEMA = dict(BLAST_OUTPUT_NT_SCHEMA, **{
    "qcov": float,     # fraction of query covered by the optimal set of HSPs
    "hsp_count": int   # cardinality of optimal fragment cover;  see BlastCandidate
})


RERANKED_BLAST_OUTPUT_SCHEMA = {
    'nt': {
        'contig_level': RERANKED_BLAST_OUTPUT_NT_SCHEMA,   # only NT contigs are reranked
        'read_level': BLAST_OUTPUT_SCHEMA
    },
    'nr': {
        'contig_level': BLAST_OUTPUT_SCHEMA,
        'read_level': BLAST_OUTPUT_SCHEMA,
    }
}

# The minimum read count for a valid contig. We ignore contigs below this read count in most downstream analyses.
# This constant is hardcoded in at least 4 places in idseq-web.  TODO: Make it a DAG parameter.
MIN_CONTIG_SIZE = 4


def parse_tsv(path, schema, expect_headers=False, raw_lines=False, strict=True):
    '''
    Parse TSV file with given schema, yielding a dict per line.
    See BLAST_OUTPUT_SCHEMA, for example.
    When expect_headers=True, treat the first line as column headers.
    When strict mode is True, all columns in schema are required. When strict mode is False, will return None values for column not found.
    '''
    assert expect_headers == False, "Headers not yet implemented."
    schema_items = list(schema.items())
    with open(path, "r") as stream:
        for line_number, raw_line in enumerate(stream):
            try:
                row = raw_line.rstrip("\n").split("\t")
                if strict:
                    assert len(row) == len(schema)
                length = min(len(row), len(schema))
                row_dict = {cname: ctype(vstr) for vstr,
                            (cname, ctype) in zip(row[0:length], schema_items[0:length])}
            except:
                msg = f"{path}:{line_number + 1}:  Parse error.  Input does not conform to schema: {schema}"
                log.write(msg, warning=True)
                raise
            if raw_lines:
                yield row_dict, raw_line
            else:
                yield row_dict


def unparse_tsv(path, schema, rows_generator):
    schema_keys = schema.keys()
    with open(path, 'w') as stream:
        for row in rows_generator:
            stream.write("\t".join(str(row[k]) for k in schema_keys) + "\n")


def log_corrupt(m8_file, line):
    msg = m8_file + " is corrupt at line:\n" + line + \
        "\n----> delete it and its corrupt ancestors before restarting run"
    log.write(msg)
    return msg


def summarize_hits(hit_summary_file, min_reads_per_genus=0):
    ''' Parse the hit summary file from alignment and get the relevant into'''
    read_dict = {}  # read_id => line
    accession_dict = {}  # accession => (species, genus)
    genus_read_counts = defaultdict(int)  # genus => read_counts
    genus_species = defaultdict(set)  # genus => list of species
    genus_accessions = defaultdict(set)  # genus => list of accessions
    total_reads = 0
    with open(hit_summary_file, 'r') as hsf:
        for line in hsf:
            read = line.rstrip().split("\t")
            accession_id, species_taxid, genus_taxid, family_taxid = read[3:7]
            read_dict[read[0]] = read
            total_reads += 1
            if accession_id == 'None' or accession_id == "":
                continue
            accession_dict[accession_id] = (
                species_taxid, genus_taxid, family_taxid)
            if int(genus_taxid) > 0:
                genus_read_counts[genus_taxid] += 1
                genus_species[genus_taxid].add(species_taxid)
                genus_accessions[genus_taxid].add(accession_id)
    selected_genera = {}  # genus => accession_list
    for genus_taxid, reads in genus_read_counts.items():
        if reads >= min_reads_per_genus and len(genus_species[genus_taxid]) > 1:
            selected_genera[genus_taxid] = list(genus_accessions[genus_taxid])

    return (read_dict, accession_dict, selected_genera)


# TODO:  Deprecate this iterate_m8() function, particularly its debug switches and modes,
# in favor of the better encapsulated and more flexible parse_tsv() above.
def iterate_m8(m8_file, min_alignment_length=0, debug_caller=None, logging_interval=25000000, full_line=False):
    """Generate an iterator over the m8 file and return values for each line.
    Work around and warn about any invalid hits detected.
    Return a subset of values (read_id, accession_id, percent_id, alignment_length,
    e_value, line) by default.
    """
    invalid_hits = 0
    last_invalid_line = None
    with open(m8_file, 'r', encoding='utf-8') as m8f:
        line_count = 0
        for line in m8f:
            line_count += 1
            if line and line[0] == '#':
                # skip comment lines
                continue
            parts = line.split("\t")
            # Must have at least 12 parts per line
            assert len(parts) >= 12, log_corrupt(m8_file, line)

            read_id = parts[0]
            accession_id = parts[1]
            percent_id = float(parts[2])
            alignment_length = int(parts[3])
            num_mismatches = int(parts[4])
            num_gaps = int(parts[5])
            query_start = int(parts[6])
            query_end = int(parts[7])
            subject_start = int(parts[8])
            subject_end = int(parts[9])
            e_value = float(parts[10])
            bitscore = float(parts[11])

            # GSNAP outputs bogus alignments (non-positive length /
            # impossible percent identity / NaN e-value) sometimes,
            # and usually they are not the only assignment, so rather than
            # killing the job, we just skip them. If we don't filter these
            # out here, they will override the good data when computing min(
            # evalue), pollute averages computed in the json, and cause the
            # webapp loader to crash as the Rails JSON parser cannot handle
            # NaNs. Test if e_value != e_value to test if e_value is NaN
            # because NaN != NaN.
            if alignment_length <= 0 or not -0.25 < percent_id < 100.25 or e_value != e_value:
                invalid_hits += 1
                last_invalid_line = line
                continue

            # *** Alignment Length Filter ***
            # Alignments with length <=35 bp are associated with false-positives in NT
            # when the .m8 file is generated via service = "gsnap" or using blast db "nt",
            # the min_alignment_length filter is passed to require a minimum .m8 length
            # note:
            #    - this is already taken care of for RAPSEARCH2 .m8 files via the -l parameter
            #    - the -l parameter used in rapsearch2 is shorter due to shorter overall alignment lengths
            #      produced by RAPSEARCH2
            ###
            if alignment_length < min_alignment_length:
                continue

            # *** E-value Filter ***
            # Alignments with e-value > 1 are low-quality and associated with false-positives in
            # all alignments steps (NT and NR). When the e-value is greater than 1, ignore the
            # alignment
            ###
            if e_value > MAX_EVALUE_THRESHOLD:
                continue

            if debug_caller and line_count % logging_interval == 0:
                msg = "Scanned {} m8 lines from {} for {}, and going.".format(
                    line_count, m8_file, debug_caller)
                log.write(msg)
            if full_line:
                yield (read_id, accession_id, percent_id, alignment_length, num_mismatches, num_gaps,
                       query_start, query_end, subject_start, subject_end, e_value, bitscore, line)
            else:
                yield (read_id, accession_id, percent_id, alignment_length,
                       e_value, bitscore, line)

    # Warn about any invalid hits outputted by GSNAP
    if invalid_hits:
        msg = "Found {} invalid hits in {};  last invalid hit line: {}".format(
            invalid_hits, m8_file, last_invalid_line)
        log.write(msg, warning=True)
    if debug_caller:
        msg = "Scanned all {} m8 lines from {} for {}.".format(
            line_count, m8_file, debug_caller)
        log.write(msg)


def read_file_into_set(file_name):
    with open(file_name, 'r') as f:
        S = set(x.rstrip() for x in f)
        S.discard('')
    return S


@command.run_in_subprocess
def call_hits_m8(input_m8, lineage_map_path, accession2taxid_dict_path,
                 output_m8, output_summary, min_alignment_length):
    """
    Determine the optimal taxon assignment for each read from the alignment
    results. When a read aligns to multiple distinct references, we need to
    assess at which level in the taxonomic hierarchy the multiple alignments
    reach consensus. We refer to this process of controlling for specificity
    as 'hit calling'.

    Input:
    - m8 file of multiple alignments per read

    Outputs:
    - cleaned m8 file with a single, optimal alignment per read
    - file with summary information, including taxonomy level at which
    specificity is reached

    Details:
    - A taxon is a group of any rank (e.g. species, genus, family, etc.).

    - A hit is a match of a read to a known reference labeled with an
    accession ID. We use NCBI's mapping of accession IDs to taxonomy IDs in
    order to retrieve the full taxonomic hierarchy for the accession ID.

    - The full taxonomy hierarchy for a hit is called its "lineage" (species,
    genus, family, etc.). A hit will normally have (positive) NCBI taxon IDs
    at all levels of the hierarchy, but there are some exceptions:

        - We use an artificial negative taxon ID if we have determined that
        the alignment is not specific at the taxonomy level under
        consideration. This happens when a read's multiple reference matches
        do not agree on taxon ID at the given level.

        For example, a read may match 5 references that all belong to
        different species (e.g. Escherichia albertii, Escherichia vulneris,
        Escherichia coli, ...), but to the same genus (Escherichia). In this
        case, we use the taxon ID for the genus (Escherichia) at the
        genus-level, but we populate the species-level with an artificial
        negative ID. The artificial ID is defined based on a negative base (
        INVALID_CALL_BASE_ID), the taxon level (e.g. 2 for genus), and the
        valid parent ID (e.g. genus Escherichia's taxon ID): see helper
        function cleaned_taxid_lineage for the precise formula.

        - Certain entries in NCBI may not have a full lineage classification;
        for example species and family will be defined but genus will be
        undefined. In this case, we populate the undefined taxonomic level
        with an artificial negative ID defined in the same manner as above.

    - m8 files correspond to BLAST tabular output format 6:
        Columns: read_id | _ref_id | percent_identity | alignment_length...

        * read_id = query (e.g., gene) sequence id
        * ref_id = subject (e.g., reference genome) sequence id
        * percent_identity = percentage of identical matches
        * alignment_length = length of the alignments
        * e_value = the expect value

        See:
        * http://www.metagenomics.wiki/tools/blast/blastn-output-format-6
        * http://www.metagenomics.wiki/tools/blast/evalue
    """
    with open_file_db_by_extension(lineage_map_path) as lineage_map, \
         open_file_db_by_extension(accession2taxid_dict_path) as accession2taxid_dict:  # noqa
        _call_hits_m8_work(input_m8, lineage_map, accession2taxid_dict,
                           output_m8, output_summary, min_alignment_length)


def _call_hits_m8_work(input_m8, lineage_map, accession2taxid_dict,
                       output_m8, output_summary, min_alignment_length):
    lineage_cache = {}

    # Helper functions
    def get_lineage(accession_id):
        """Find the lineage of the accession ID and utilize a cache for
        performance by reducing random IOPS, ameliorating a key performance
        bottleneck
        """
        if accession_id in lineage_cache:
            return lineage_cache[accession_id]
        accession_taxid = accession2taxid_dict.get(
            accession_id.split(".")[0], "NA")
        result = lineage_map.get(accession_taxid, lineage.NULL_LINEAGE)
        lineage_cache[accession_id] = result
        return result

    def accumulate(hits, accession_id):
        """Accumulate hits for summarizing hit information and specificity at
        each taxonomy level.
        """
        lineage_taxids = get_lineage(accession_id)
        for level, taxid_at_level in enumerate(lineage_taxids):
            if int(taxid_at_level) < 0:
                # Skip if we have a negative taxid. When an accession doesn't
                # provide species level info, it doesn't contradict any info
                # provided by other accessions. This occurs a lot and
                # handling it in this way seems to work well.
                continue
            accession_list = hits[level].get(
                taxid_at_level, []) + [accession_id]
            hits[level][taxid_at_level] = accession_list

    def most_frequent_accession(accession_list):
        counts = Counter(accession_list)
        return counts.most_common(1)[0][0]

    def _call_hit_level(hits):  # TODO: Remove unused function
        for level, hits_at_level in enumerate(hits):
            if len(hits_at_level) == 1:
                taxid, accession_list = hits_at_level.popitem()
                accession_id = most_frequent_accession(accession_list)
                return level + 1, taxid, accession_id
        return -1, "-1", None

    # FIXME: https://jira.czi.team/browse/IDSEQ-2738
    #  We want to move towards a general randomness solution in which
    #  all randomness is seeded based on the content of the original input.
    #  This is currently introducing non-determinism and hard coding
    #  an arbitrary seed here shouldn't impact correctness. This is only used
    #  to break ties.
    randgen = random.Random(x=4)  # chosen by fair dice role, guaranteed to be random

    def call_hit_level_v2(hits):
        ''' Always call hit at the species level with the taxid with most matches '''
        species_level_hits = hits[0]
        max_match = 0
        taxid_candidates = []
        for taxid, accession_list in species_level_hits.items():
            accession_len = len(accession_list)
            if accession_len > max_match:
                taxid_candidates = [taxid]
                max_match = accession_len
            elif accession_len == max_match:
                taxid_candidates.append(taxid)
        if max_match > 0:
            selected_taxid = taxid_candidates[0]
            if len(taxid_candidates) > 1:
                selected_taxid = randgen.sample(taxid_candidates, 1)[0]
            accession_id = most_frequent_accession(
                species_level_hits[selected_taxid])
            return 1, selected_taxid, accession_id
        return -1, "-1", None

    # Deduplicate m8 and summarize hits
    summary = {}
    count = 0
    LOG_INCREMENT = 50000
    log.write("Starting to summarize hits from {}.".format(input_m8))
    for read_id, accession_id, _percent_id, _alignment_length, e_value, _bitscore, _line in iterate_m8(
            input_m8, min_alignment_length, "call_hits_m8_scan"):
        # The Expect value (E) is a parameter that describes the number of
        # hits one can 'expect' to see by chance when searching a database of
        # a particular size. It decreases exponentially as the Score (S) of
        # the match increases. Essentially, the E value describes the random
        # background noise. https://blast.ncbi.nlm.nih.gov/Blast.cgi?CMD=Web
        # &PAGE_TYPE=BlastDocs&DOC_TYPE=FAQ
        my_best_evalue, hits, _ = summary.get(read_id, (float("inf"), [{}, {}, {}], None))
        if my_best_evalue > e_value:
            # If we find a new better e value we want to start accumulation over
            hits = [{}, {}, {}]
            accumulate(hits, accession_id)
            my_best_evalue = e_value
        elif my_best_evalue == e_value:
            # If we find another accession with the same e value we want to accumulate it
            accumulate(hits, accession_id)
        summary[read_id] = my_best_evalue, hits, call_hit_level_v2(hits)
        count += 1
        if count % LOG_INCREMENT == 0:
            msg = "Summarized hits for {} read ids from {}, and counting.".format(
                count, input_m8)
            log.write(msg)

    log.write("Summarized hits for all {} read ids from {}.".format(
        count, input_m8))

    # Generate output files. outf is the main output_m8 file and outf_sum is
    # the summary level info.
    emitted = set()
    with open(output_m8, "w") as outf:
        with open(output_summary, "w") as outf_sum:
            # Iterator over the lines of the m8 file. Emit the hit with the
            # best value that provides the most specific taxonomy
            # information. If there are multiple hits (also called multiple
            # accession IDs) for a given read that all have the same e-value,
            # some may provide species information and some may only provide
            # genus information. We want to emit the one that provides the
            # species information because from that we can infer the rest of
            # the lineage. If we accidentally emitted the one that provided
            # only genus info, downstream steps may have difficulty
            # recovering the species.

            # TODO: Consider all hits within a fixed margin of the best e-value.
            # This change may need to be accompanied by a change to
            # GSNAP/RAPSearch2 parameters.
            for read_id, accession_id, _percent_id, _alignment_length, e_value, _bitscore, line in iterate_m8(
                    input_m8, min_alignment_length, "call_hits_m8_emit_deduped_and_summarized_hits"):
                if read_id in emitted:
                    continue

                # Read the fields from the summary level info
                best_e_value, _, (hit_level, taxid,
                                  best_accession_id) = summary[read_id]
                if best_e_value == e_value and best_accession_id in (
                        None, accession_id):
                    # Read out the hit with the best value that provides the
                    # most specific taxonomy information.
                    emitted.add(read_id)
                    outf.write(line)
                    species_taxid = -1
                    genus_taxid = -1
                    family_taxid = -1
                    if best_accession_id != None:
                        (species_taxid, genus_taxid, family_taxid) = get_lineage(
                            best_accession_id)

                    msg = f"{read_id}\t{hit_level}\t{taxid}\t{best_accession_id}"
                    msg += f"\t{species_taxid}\t{genus_taxid}\t{family_taxid}\n"
                    outf_sum.write(msg)


@command.run_in_subprocess
def generate_taxon_count_json_from_m8(
        m8_file, hit_level_file, e_value_type, count_type, lineage_map_path,
        deuterostome_path, taxon_whitelist_path, taxon_blacklist_path,
<<<<<<< HEAD
        cdhit_cluster_sizes_path, output_json_file):

=======
        duplicate_cluster_sizes_path, output_json_file):
>>>>>>> 8155c10a
    # Parse through hit file and m8 input file and format a JSON file with
    # our desired attributes, including aggregated statistics.

    duplicate_cluster_sizes = load_duplicate_cluster_sizes(duplicate_cluster_sizes_path)

    should_keep = build_should_keep_filter(
        deuterostome_path, taxon_whitelist_path, taxon_blacklist_path)
    # Setup
    aggregation = {}
    with open(hit_level_file, 'r', encoding='utf-8') as hit_f, \
         open(m8_file, 'r', encoding='utf-8') as m8_f, \
         open_file_db_by_extension(lineage_map_path) as lineage_map:  # noqa
        # Lines in m8_file and hit_level_file correspond (same read_id)
        hit_line = hit_f.readline()
        m8_line = m8_f.readline()
        num_ranks = len(lineage.NULL_LINEAGE)
        # See https://en.wikipedia.org/wiki/Double-precision_floating-point_format
        MIN_NORMAL_POSITIVE_DOUBLE = 2.0**-1022

        with log.log_context("generate_taxon_count_json_from_m8", {"substep": "loop_1"}):
            while hit_line and m8_line:
                # Retrieve data values from files
                hit_line_columns = hit_line.rstrip("\n").split("\t")
                read_id = hit_line_columns[0]
                hit_level = hit_line_columns[1]
                hit_taxid = hit_line_columns[2]
                if int(hit_level) < 0:
                    log.write('int(hit_level) < 0', debug=True)
                hit_source_count_type = hit_line_columns[13] if len(hit_line_columns) >= 14 else None

                # m8 files correspond to BLAST tabular output format 6:
                # Columns: read_id | _ref_id | percent_identity | alignment_length...
                #
                # * read_id = query (e.g., gene) sequence id
                # * _ref_id = subject (e.g., reference genome) sequence id
                # * percent_identity = percentage of identical matches
                # * alignment_length = length of the alignments
                # * e_value = the expect value
                #
                # See:
                # * http://www.metagenomics.wiki/tools/blast/blastn-output-format-6
                # * http://www.metagenomics.wiki/tools/blast/evalue

                m8_line_columns = m8_line.split("\t")
                msg = "read_ids in %s and %s do not match: %s vs. %s" % (
                    os.path.basename(m8_file), os.path.basename(hit_level_file),
                    m8_line_columns[0], hit_line_columns[0])
                assert m8_line_columns[0] == hit_line_columns[0], msg
                percent_identity = float(m8_line_columns[2])
                alignment_length = float(m8_line_columns[3])
                e_value = float(m8_line_columns[10])

                # These have been filtered out before the creation of m8_f and hit_f
                assert alignment_length > 0
                assert -0.25 < percent_identity < 100.25
                assert e_value == e_value
                if e_value_type != 'log10':
                    # e_value could be 0 when large contigs are mapped
                    if e_value <= MIN_NORMAL_POSITIVE_DOUBLE:
                        e_value = MIN_NORMAL_POSITIVE_DOUBLE
                    e_value = math.log10(e_value)

                # Retrieve the taxon lineage and mark meaningless calls with fake
                # taxids.
                hit_taxids_all_levels = lineage_map.get(
                    hit_taxid, lineage.NULL_LINEAGE)
                cleaned_hit_taxids_all_levels = lineage.validate_taxid_lineage(
                    hit_taxids_all_levels, hit_taxid, hit_level)
                assert num_ranks == len(cleaned_hit_taxids_all_levels)

                if should_keep(cleaned_hit_taxids_all_levels):
                    # Aggregate each level and collect statistics
                    agg_key = tuple(cleaned_hit_taxids_all_levels)
                    while agg_key:
                        agg_bucket = aggregation.get(agg_key)
                        if not agg_bucket:
                            agg_bucket = {
                                'nonunique_count': 0,
                                'unique_count': 0,
                                'sum_percent_identity': 0.0,
                                'sum_alignment_length': 0.0,
                                'sum_e_value': 0.0
                            }
                            aggregation[agg_key] = agg_bucket
                        agg_bucket['nonunique_count'] += get_read_cluster_size(
                            duplicate_cluster_sizes, read_id)
                        agg_bucket['unique_count'] += 1
                        agg_bucket['sum_percent_identity'] += percent_identity
                        agg_bucket['sum_alignment_length'] += alignment_length
                        agg_bucket['sum_e_value'] += e_value
                        if hit_source_count_type:
                            agg_bucket.setdefault('source_count_type', set()).add(hit_source_count_type)
                        # Chomp off the lowest rank as we aggregate up the tree
                        agg_key = agg_key[1:]

                hit_line = hit_f.readline()
                m8_line = m8_f.readline()

    # Produce the final output
    taxon_counts_attributes = []
    with log.log_context("generate_taxon_count_json_from_m8", {"substep": "loop_2"}):
        for agg_key, agg_bucket in aggregation.items():
            unique_count = agg_bucket['unique_count']
            nonunique_count = agg_bucket['nonunique_count']
            tax_level = num_ranks - len(agg_key) + 1
            # TODO: Extend taxonomic ranks as indicated on the commented out lines.
            taxon_counts_row = {
                "tax_id":
                agg_key[0],
                "tax_level":
                tax_level,
                # 'species_taxid' : agg_key[tax_level - 1] if tax_level == 1 else "-100",
                'genus_taxid':
                agg_key[2 - tax_level] if tax_level <= 2 else "-200",
                'family_taxid':
                agg_key[3 - tax_level] if tax_level <= 3 else "-300",
                # 'order_taxid' : agg_key[4 - tax_level] if tax_level <= 4 else "-400",
                # 'class_taxid' : agg_key[5 - tax_level] if tax_level <= 5 else "-500",
                # 'phyllum_taxid' : agg_key[6 - tax_level] if tax_level <= 6 else "-600",
                # 'kingdom_taxid' : agg_key[7 - tax_level] if tax_level <= 7 else "-700",
                # 'domain_taxid' : agg_key[8 - tax_level] if tax_level <= 8 else "-800",
                "count":  # this field will be consumed by the webapp
                nonunique_count if READ_COUNTING_MODE == ReadCountingMode.COUNT_ALL else unique_count,
                "nonunique_count":
                nonunique_count,
                "unique_count":
                unique_count,
                "dcr":
                nonunique_count / unique_count,
                "percent_identity":
                agg_bucket['sum_percent_identity'] / unique_count,
                "alignment_length":
                agg_bucket['sum_alignment_length'] / unique_count,
                "e_value":
                agg_bucket['sum_e_value'] / unique_count,
                "count_type":
                count_type
            }
            if agg_bucket.get('source_count_type'):
                taxon_counts_row['source_count_type'] = list(agg_bucket['source_count_type'])

            taxon_counts_attributes.append(taxon_counts_row)
        output_dict = {
            "pipeline_output": {
                "taxon_counts_attributes": taxon_counts_attributes
            }
        }

    with log.log_context(
        "generate_taxon_count_json_from_m8",
        {"substep": "json_dump", "output_json_file": output_json_file}
    ):
        with open(output_json_file, 'w') as outf:
            json.dump(output_dict, outf)
            outf.flush()


def build_should_keep_filter(
    deuterostome_path,
    taxon_whitelist_path,
    taxon_blacklist_path
):

    # See also HOMO_SAPIENS_TAX_IDS in idseq-web
    taxids_to_remove = set(['9605', '9606'])

    if taxon_blacklist_path:
        with log.log_context("generate_taxon_count_json_from_m8", {"substep": "read_blacklist_into_set"}):
            taxids_to_remove.update(read_file_into_set(taxon_blacklist_path))

    if deuterostome_path:
        with log.log_context("generate_taxon_count_json_from_m8", {"substep": "read_file_into_set"}):
            taxids_to_remove.update(read_file_into_set(deuterostome_path))

    if taxon_whitelist_path:
        with log.log_context("generate_taxon_count_json_from_m8", {"substep": "read_whitelist_into_set"}):
            taxids_to_keep = read_file_into_set(taxon_whitelist_path)

    def is_blacklisted(hits):
        for taxid in hits:
            if int(taxid) >= 0 and taxid in taxids_to_remove:
                return True
        return False

    def is_whitelisted(hits):
        if not taxon_whitelist_path:
            return True
        for taxid in hits:
            if int(taxid) >= 0 and taxid in taxids_to_keep:
                return True
        return False

    def should_keep(hits):
        return is_whitelisted(hits) and not is_blacklisted(hits)

    return should_keep<|MERGE_RESOLUTION|>--- conflicted
+++ resolved
@@ -464,12 +464,7 @@
 def generate_taxon_count_json_from_m8(
         m8_file, hit_level_file, e_value_type, count_type, lineage_map_path,
         deuterostome_path, taxon_whitelist_path, taxon_blacklist_path,
-<<<<<<< HEAD
-        cdhit_cluster_sizes_path, output_json_file):
-
-=======
         duplicate_cluster_sizes_path, output_json_file):
->>>>>>> 8155c10a
     # Parse through hit file and m8 input file and format a JSON file with
     # our desired attributes, including aggregated statistics.
 
