--- conflicted
+++ resolved
@@ -398,12 +398,8 @@
     File accession2taxid_db = "s3://czid-public-references/alignment_data/2021-01-22/accession2taxid.db"
     File taxon_blacklist = "s3://czid-public-references/taxonomy/2021-01-22/taxon_blacklist.txt"
     String index_dir_suffix = index_version
-<<<<<<< HEAD
     Int min_read_length = 36
-    File deuterostome_db = "s3://idseq-public-references/taxonomy/2021-01-22/deuterostome_taxids.txt"
-=======
     File deuterostome_db = "s3://czid-public-references/taxonomy/2021-01-22/deuterostome_taxids.txt"
->>>>>>> 2f59a29c
     Boolean use_deuterostome_filter = true
     Boolean use_taxon_whitelist = false
     Boolean alignment_scalability = false
@@ -519,7 +515,6 @@
       docker_image_id = docker_image_id,
       s3_wd_uri = s3_wd_uri,
       host_filter_out_gsnap_filter_fa = select_all([host_filter_out_gsnap_filter_1_fa, host_filter_out_gsnap_filter_2_fa, host_filter_out_gsnap_filter_merged_fa]),
-<<<<<<< HEAD
       gsnap_m8 = select_first([RunAlignment_gsnap_out.gsnap_m8, RunAlignment_minimap2_out.out_m8]),
       gsnap_deduped_m8 = select_first([RunAlignment_gsnap_out.gsnap_deduped_m8, RunCallHitsMinimap2.deduped_out_m8]),
       gsnap_hitsummary_tab = select_first([RunAlignment_gsnap_out.gsnap_hitsummary_tab, RunCallHitsMinimap2.hitsummary]),
@@ -528,18 +523,7 @@
       rapsearch2_deduped_m8 = select_first([RunAlignment_rapsearch2_out.rapsearch2_deduped_m8, RunCallHitsDiamond.deduped_out_m8]),
       rapsearch2_hitsummary_tab = select_first([RunAlignment_rapsearch2_out.rapsearch2_hitsummary_tab, RunCallHitsDiamond.hitsummary]),
       rapsearch2_counts_with_dcr_json = select_first([RunAlignment_rapsearch2_out.rapsearch2_counts_with_dcr_json, RunCallHitsDiamond.counts_json]),
-      idseq_dedup_out_duplicate_clusters_csv = idseq_dedup_out_duplicate_clusters_csv,
-=======
-      gsnap_m8 = RunAlignment_gsnap_out.gsnap_m8,
-      gsnap_deduped_m8 = RunAlignment_gsnap_out.gsnap_deduped_m8,
-      gsnap_hitsummary_tab = RunAlignment_gsnap_out.gsnap_hitsummary_tab,
-      gsnap_counts_with_dcr_json = RunAlignment_gsnap_out.gsnap_counts_with_dcr_json,
-      rapsearch2_m8 = RunAlignment_rapsearch2_out.rapsearch2_m8,
-      rapsearch2_deduped_m8 = RunAlignment_rapsearch2_out.rapsearch2_deduped_m8,
-      rapsearch2_hitsummary_tab = RunAlignment_rapsearch2_out.rapsearch2_hitsummary_tab,
-      rapsearch2_counts_with_dcr_json = RunAlignment_rapsearch2_out.rapsearch2_counts_with_dcr_json,
       czid_dedup_out_duplicate_clusters_csv = czid_dedup_out_duplicate_clusters_csv,
->>>>>>> 2f59a29c
       duplicate_cluster_sizes_tsv = duplicate_cluster_sizes_tsv
   }
   
