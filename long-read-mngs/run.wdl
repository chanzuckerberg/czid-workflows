version 1.0

task RunValidateInput {
    input {
        File input_fastq
        String docker_image_id
    }

    command <<<
        set -euxo pipefail
        # TODO: (tmorse) remove when status upload is not dependent on idseq-dag see: https://app.shortcut.com/idseq/story/163323
        # this comment is for the miniwdl plugin uploader to parse:
        # --step-name validate_input 

        fastp -i "~{input_fastq}" -o sample_validated.fastq

        filter_count sample_validated.fastq validated "No reads remaining after input validation"
    >>>

    output {
        File validated_output = "sample_validated.fastq"
        File validated_reads = "validated_reads.count"
        File validated_bases = "validated_bases.count"
    }

    runtime {
        docker: docker_image_id
    }
}

task RunQualityFilter {
    input {
        File input_fastq
        String docker_image_id
    }

    command <<<
        set -euxo pipefail
        # TODO: (tmorse) remove when status upload is not dependent on idseq-dag see: https://app.shortcut.com/idseq/story/163323
        # this comment is for the miniwdl plugin uploader to parse:
        # --step-name quality_filtering 

        fastp -i "~{input_fastq}" --qualified_quality_phred 9 --length_required 100 --low_complexity_filter --complexity_threshold 30 --dont_eval_duplication -o sample_quality_filtered.fastq

        filter_count sample_quality_filtered.fastq quality_filtered "No reads remaining after quality filtering"
    >>>

    output {
        File fastp_output = "sample_quality_filtered.fastq"
        File quality_filtered_reads = "quality_filtered_reads.count"
        File quality_filtered_bases = "quality_filtered_bases.count"
    }

    runtime {
        docker: docker_image_id
    }
}

task RunHostFilter {
    input {
        File input_fastq
        String library_type
        File minimap_host_db
        String docker_image_id
    }

    command <<<
        set -euxo pipefail
        # TODO: (tmorse) remove when status upload is not dependent on idseq-dag see: https://app.shortcut.com/idseq/story/163323
        # this comment is for the miniwdl plugin uploader to parse:
        # --step-name host_filtering 

        # run minimap2 against host genome
        if [[ "~{library_type}" == "RNA" ]]
        then
            minimap2 -t $(nproc) -ax splice "~{minimap_host_db}" "~{input_fastq}" -o sample.hostfiltered.sam --split-prefix temp_name
        else # assuming DNA
            minimap2 -t $(nproc) -ax map-ont "~{minimap_host_db}" "~{input_fastq}" -o sample.hostfiltered.sam --split-prefix temp_name
        fi
        samtools fastq -n -f 4 sample.hostfiltered.sam > sample.hostfiltered.fastq
        samtools view -S -b sample.hostfiltered.sam > sample.hostfiltered.bam

        filter_count sample.hostfiltered.fastq host_filtered "No reads remaining after host filtering"
    >>>

    output {
        File host_filter_sam = "sample.hostfiltered.bam"
        File host_filter_fastq = "sample.hostfiltered.fastq"
        File host_filtered_reads = "host_filtered_reads.count"
        File host_filtered_bases = "host_filtered_bases.count"
    }

    runtime {
        docker: docker_image_id
    }
}

task RunHumanFilter {
    input {
        File input_fastq
        String library_type
        File minimap_human_db
        String docker_image_id
    }

    command <<<
        set -euxo pipefail
        # TODO: (tmorse) remove when status upload is not dependent on idseq-dag see: https://app.shortcut.com/idseq/story/163323
        # this comment is for the miniwdl plugin uploader to parse:
        # --step-name human_filtering 

        # run minimap2 against human genome
        if [[ "~{library_type}" == "RNA" ]]
        then
            echo "DEBUG: inside library_type == RNA, running minimap2 -ax splice" >> output.txt
            minimap2 -t $(nproc) -ax splice "~{minimap_human_db}" "~{input_fastq}" -o sample.humanfiltered.sam -t 63 --split-prefix temp_name
        else # assuming DNA
            echo "DEBUG: inside library_type == DNA, running minimap2 -ax map-ont" >> output.txt
            minimap2 -t $(nproc) -ax map-ont "~{minimap_human_db}" "~{input_fastq}" -o sample.humanfiltered.sam -t 63 --split-prefix temp_name
        fi
        # extract the unmapped reads for downstream processing
        echo "about to run samtools fastq" >> output.txt
        samtools fastq -n -f 4 sample.humanfiltered.sam > sample.humanfiltered.fastq
        samtools view -S -b sample.humanfiltered.sam > sample.humanfiltered.bam

        filter_count sample.humanfiltered.fastq human_filtered "No reads remaining after human read filtering"
    >>>

    output {
        File human_filter_sam = "sample.humanfiltered.bam"
        File human_filter_fastq = "sample.humanfiltered.fastq"
        File human_filtered_reads = "human_filtered_reads.count"
        File human_filtered_bases = "human_filtered_bases.count"
    }

    runtime {
        docker: docker_image_id
    }
}


task RunSubsampling {
    input {
        File input_fastq
        Int subsample_depth
        String docker_image_id
    }

    command <<<
        set -euxo pipefail
        # TODO: (tmorse) remove when status upload is not dependent on idseq-dag see: https://app.shortcut.com/idseq/story/163323
        # this comment is for the miniwdl plugin uploader to parse:
        # --step-name subsampling 

        head -"~{subsample_depth}" "~{input_fastq}" > sample.subsampled.fastq

        # We should always have reads after subsampling, but adding for consistency with other steps
        filter_count sample.subsampled.fastq subsampled "No reads remaining after subsampling"
    >>>

    output {
        File subsampled_fastq = "sample.subsampled.fastq"
        File subsampled_reads = "subsampled_reads.count"
        File subsampled_bases = "subsampled_bases.count"
    }

    runtime {
        docker: docker_image_id
    }
}

task RunAssembly {
    input {
        File input_fastq
        String guppy_basecaller_setting
        Int polishing_iterations
        String docker_image_id
    }

    command <<<
        set -euxo pipefail
        # TODO: (tmorse) remove when status upload is not dependent on idseq-dag see: https://app.shortcut.com/idseq/story/163323
        # this comment is for the miniwdl plugin uploader to parse:
        # --step-name assembly 

        flye_setting="--nano-raw"
        if [[ "~{guppy_basecaller_setting}" == "super" ]]
        then
            flye_setting="--nano-hq"
        fi

        # run flye to assembly contigs
        flye --threads $(nproc) --meta $flye_setting "~{input_fastq}" --out-dir temp_flye_out --iterations "~{polishing_iterations}"

        # ERROR HANDLING - assembly somethings fails (due to low coverage) and is then missing...
        #                  ... the temp_flye_out/assembly.fasta file
        if [ -f temp_flye_out/assembly.fasta ]
        then
            cat temp_flye_out/assembly.fasta > sample.assembled_reads.fasta
        else
            #just copy original .fastq to .fasta
            seqtk seq -a "~{input_fastq}" > sample.assembled_reads.fasta 
        fi

        zip -r temp_flye_out.zip temp_flye_out
    >>>

    output {
        File assembled_fasta = "sample.assembled_reads.fasta"
        File temp_assembly_dir = "temp_flye_out.zip"
    }

    runtime {
        docker: docker_image_id
    }
}

task RunReadsToContigs {
    input {
        File input_fastq
        File assembled_reads
        String docker_image_id
    }

    command <<<
        set -euxo pipefail
        # TODO: (tmorse) remove when status upload is not dependent on idseq-dag see: https://app.shortcut.com/idseq/story/163323
        # this comment is for the miniwdl plugin uploader to parse:
        # --step-name reads_to_contigs 

        # use minimap2 to align reads back to contigs
        minimap2 -ax map-ont "~{assembled_reads}" "~{input_fastq}" -o sample.reads_to_contigs.sam -t 15
        samtools view -b sample.reads_to_contigs.sam | samtools sort > sample.reads_to_contigs.bam
        samtools index sample.reads_to_contigs.bam sample.reads_to_contigs.bam.bai

        # extract reads that didn't map to contigs as non-contig reads 
        samtools fastq -n -f 4 sample.reads_to_contigs.sam > sample.non_contigs.fastq

        # convert non-contigs.fastq file to .fasta file
        seqtk seq -a sample.non_contigs.fastq > sample.non_contigs.fasta
    >>>

    output {
        File reads_to_contigs_sam = "sample.reads_to_contigs.sam"
        File reads_to_contigs_bam = "sample.reads_to_contigs.bam"
        File reads_to_contigs_bai = "sample.reads_to_contigs.bam.bai"
        File non_contigs_fastq = "sample.non_contigs.fastq"
        File non_contigs_fasta = "sample.non_contigs.fasta"
    }

    runtime {
        docker: docker_image_id
    }
}

task PrepareNTAlignmentInputs {
    input {
        File non_contig_reads_fa
        File assembled_reads_fa
        String docker_image_id
    }

    command <<<
        set -euxo pipefail
        # TODO: (tmorse) remove when status upload is not dependent on idseq-dag see: https://app.shortcut.com/idseq/story/163323
        # this comment is for the miniwdl plugin uploader to parse:
        # --step-name prepare_nt_alignment_inputs 

        # combine contigs and non-contig reads into a single file
        cat "~{assembled_reads_fa}" "~{non_contig_reads_fa}" > sample.all_sequences_to_align_full.fasta

        # remove duplicates from full .fasta (important when assembly failed)
        seqkit rmdup -s < sample.all_sequences_to_align_full.fasta > sample.all_sequences_to_align.fasta
    >>>

    output {
        File all_sequences_to_align = "sample.all_sequences_to_align.fasta"
    }

    runtime {
        docker: docker_image_id
    }
}

task RunNTAlignment {
    input {
        File all_sequences_to_align
        String? db_path
        String minimap2_args 
        Boolean run_locally = false
        File? local_minimap2_index 
        String prefix
        # only required for remote alignment
        String? s3_wd_uri
        String docker_image_id
    }

    command <<<
        set -euxo pipefail
        # TODO: (tmorse) remove when status upload is not dependent on idseq-dag see: https://app.shortcut.com/idseq/story/163323
        # this comment is for the miniwdl plugin uploader to parse:
        # --step-name run_nt_alignment 

        if [[ "~{run_locally}" == true ]]; then
          minimap2 ~{minimap2_args} "~{local_minimap2_index}" "~{all_sequences_to_align}" > "~{prefix}.paf"
        else
          python3 <<CODE
        import os
        from idseq_utils.batch_run_helpers import run_alignment

        run_alignment(
            input_dir="~{s3_wd_uri}",
            db_path="~{db_path}",
            result_path="gsnap.paf",
            aligner="minimap2",
            aligner_args="~{minimap2_args}",
            queries=["~{all_sequences_to_align}"],
        )
        CODE
        fi
        python3 /usr/local/lib/python3.10/dist-packages/idseq_utils/paf2blast6.py gsnap.paf
        mv *frompaf.m8 "gsnap.m8" # TODO: rewrite paf2blast6.py to output in this format
    >>>

    output {
        File out_paf = "gsnap.paf"
        File out_m8 = "gsnap.m8"
    } 
    runtime {
        docker: docker_image_id
    }
}

task RunCallHits {
    input {
        File m8_file
        File lineage_db
        File taxon_blacklist
        File deuterostome_db
        File accession2taxid
        Int min_read_length = 36
        String docker_image_id
        String count_type = "NT"
    }

    command <<<
        set -euxo pipefail
        # TODO: (tmorse) remove when status upload is not dependent on idseq-dag see: https://app.shortcut.com/idseq/story/163323
        # this comment is for the miniwdl plugin uploader to parse:
        # --step-name run_call_hits 
    
        python3 <<CODE
        from idseq_dag.util.m8 import call_hits_m8, generate_taxon_count_json_from_m8
        call_hits_m8(
            input_m8="~{m8_file}",
            lineage_map_path="~{lineage_db}",
            accession2taxid_dict_path="~{accession2taxid}",
            output_m8="gsnap.deduped.m8",
            output_summary="gsnap.hitsummary.tab",
            min_alignment_length=~{min_read_length},
            deuterostome_path="~{deuterostome_db}",
            taxon_whitelist_path=None,
            taxon_blacklist_path="~{taxon_blacklist}",
        )
        generate_taxon_count_json_from_m8(
            blastn_6_path="gsnap.deduped.m8",
            hit_level_path="gsnap.hitsummary.tab",
            count_type="~{count_type}",
            lineage_map_path="~{lineage_db}",
            deuterostome_path="~{deuterostome_db}",
            taxon_whitelist_path=None,
            taxon_blacklist_path="~{taxon_blacklist}",
            output_json_file="gsnap_counts_with_dcr.json",
        )
        CODE
        >>>

    output {
        File deduped_out_m8 = "gsnap.deduped.m8"
        File hitsummary = "gsnap.hitsummary.tab"
        File counts_json = "gsnap_counts_with_dcr.json"
        File? output_read_count = "minimap2_output.count"
    }

    runtime {
        docker: docker_image_id
    }
}

task RunNRAlignment {
    input {
        File assembled_reads_fa
        String? db_path
        String diamond_args 
        Boolean run_locally = false
        File? local_diamond_index 
        # only required for remote alignment
        String? s3_wd_uri
        String docker_image_id
    }

    command <<<
        set -euxo pipefail  
        # TODO: (tmorse) remove when status upload is not dependent on idseq-dag see: https://app.shortcut.com/idseq/story/163323
        # this comment is for the miniwdl plugin uploader to parse:
        # --step-name run_nr_alignment 
        if [[ "~{run_locally}" == true ]]; then 
          diamond makedb --in "~{local_diamond_index}" -d reference
          diamond blastx -d reference -q "~{assembled_reads_fa}" -o "diamond.m8" "--~{diamond_args}"
        else
          python3 <<CODE
        import os 
        from idseq_utils.batch_run_helpers import run_alignment

        run_alignment(
            input_dir="~{s3_wd_uri}",
            db_path="~{db_path}",
            result_path="diamond.m8",
            aligner="diamond",
            aligner_args="~{diamond_args}",
            queries=["~{assembled_reads_fa}"],
        )
        CODE
        diamond --version > diamond_version.txt
        fi
    >>>

    output{
        File out_m8 = "diamond.m8"
    }

    runtime {
        docker: docker_image_id
    }
}

task TallyHits {
    input {
        File reads_fastq
        File m8
        File hitsummary
        File reads_to_contigs_sam
        String docker_image_id
    }

    command <<<
        set -euxo pipefail  
        # TODO: (tmorse) remove when status upload is not dependent on idseq-dag see: https://app.shortcut.com/idseq/story/163323
        # this comment is for the miniwdl plugin uploader to parse:
        # --step-name tally_hits 
        cat "~{reads_to_contigs_sam}" | grep -v "^@" | cut -f1,3,10 > reads_to_contigs.txt
        python3 /usr/local/bin/tally_counts.py \
            --reads-fastq-filepath "~{reads_fastq}" \
            --m8-filepath "~{m8}" \
            --hitsummary-filepath "~{hitsummary}" \
            --reads-to-contigs-filepath reads_to_contigs.txt \
            --output-filepath "tallied_hits.csv" 
    >>>

    output{
        File tallied_hits = "tallied_hits.csv"
        File reads_to_contigs = "reads_to_contigs.txt"
    }

    runtime {
        docker: docker_image_id
    }
}

task UnmappedReads {
    input {
        File input_file
        File hitsummary_nt
        File hitsummary_nr
        File reads_to_contigs_txt
        String docker_image_id
    }
    command <<<
        set -euxo pipefail
        cut -f1 "~{hitsummary_nt}" "~{hitsummary_nr}" | sort | uniq > mapped.txt
        cut -f1,2 "~{reads_to_contigs_txt}" > all_reads.txt
        python3 << CODE
        with open("mapped.txt", "r") as m:
            mapped_hits = set(m.read().splitlines())

        unmapped_reads = set()
        with open("all_reads.txt", "r") as ar:
            for line in ar:
                read, contig = line.strip().split("\t")
                if read not in mapped_hits and contig not in mapped_hits:
                    unmapped_reads.add(read)

        with open("unmapped_reads.txt", "w") as ur:
            for read in unmapped_reads:
                ur.write(read)
                ur.write("\n")
        CODE
        seqkit grep -f "unmapped_reads.txt" "~{input_file}" > unmapped_reads.fastq
    >>>

    output {
        File unmapped_reads = "unmapped_reads.fastq"
    }
    runtime {
        docker: docker_image_id
    }

}

workflow czid_long_read_mngs {
    input {
        String docker_image_id
        # this is required for remote alignment
        String? s3_wd_uri

        File input_fastq

        String library_type = "RNA"
        String guppy_basecaller_setting = "hac" # fast, hac, super

        Int subsample_depth = 400000 # should be 4x the number of reads desired

        File minimap_host_db
        File minimap_human_db

        Int polishing_iterations = 1

        File? minimap2_local_db_path
        File? diamond_local_db_path

        File lineage_db
        File accession2taxid_db
        File taxon_blacklist
        Int min_read_length = 36
        File deuterostome_db

        String? minimap2_db
        String minimap2_args = "-cx asm20 --secondary=yes"
        String minimap2_prefix = "gsnap"

        String? diamond_db
        String diamond_args = "long-reads"
    }

    call RunValidateInput {
        input:
            input_fastq = input_fastq,
            docker_image_id = docker_image_id
    }

    call RunQualityFilter {
        input:
            input_fastq = RunValidateInput.validated_output,
            docker_image_id = docker_image_id
    }

    call RunHostFilter {
        input:
            input_fastq = RunQualityFilter.fastp_output,
            library_type = library_type,
            minimap_host_db = minimap_host_db,
            docker_image_id = docker_image_id
    }

    call RunHumanFilter {
        input:
            input_fastq = RunHostFilter.host_filter_fastq,
            library_type = library_type,
            minimap_human_db = minimap_human_db,
            docker_image_id = docker_image_id
    }

    call RunSubsampling {
        input:
            input_fastq = RunHumanFilter.human_filter_fastq,
            subsample_depth = subsample_depth,
            docker_image_id = docker_image_id
    }

    call RunAssembly {
        input:
            input_fastq = RunSubsampling.subsampled_fastq,
            guppy_basecaller_setting = guppy_basecaller_setting,
            polishing_iterations = polishing_iterations,
            docker_image_id = docker_image_id
    }

    call RunReadsToContigs {
        input:
            input_fastq = RunSubsampling.subsampled_fastq,
            assembled_reads = RunAssembly.assembled_fasta,
            docker_image_id = docker_image_id
    }


    call PrepareNTAlignmentInputs {
        input:
            non_contig_reads_fa = RunReadsToContigs.non_contigs_fasta,
            assembled_reads_fa = RunAssembly.assembled_fasta,
            docker_image_id = docker_image_id
    }

    call RunNTAlignment {
        input:
            all_sequences_to_align = PrepareNTAlignmentInputs.all_sequences_to_align,
            s3_wd_uri = s3_wd_uri,

            db_path = minimap2_db,
            minimap2_args = minimap2_args,
            run_locally = defined(minimap2_local_db_path),
            local_minimap2_index = minimap2_local_db_path,
            prefix= minimap2_prefix,
            docker_image_id = docker_image_id
    }

    call RunCallHits as RunCallHitsNT { 
      input:
        m8_file = RunNTAlignment.out_m8,
        lineage_db = lineage_db,
        taxon_blacklist = taxon_blacklist,
        deuterostome_db = deuterostome_db,
        accession2taxid = accession2taxid_db,
        min_read_length = min_read_length,
        count_type = library_type,
        docker_image_id = docker_image_id,
    }

    call RunNRAlignment {
      input:
        assembled_reads_fa=RunAssembly.assembled_fasta,
        db_path=diamond_db,
        diamond_args=diamond_args,
        run_locally=defined(diamond_local_db_path),
        local_diamond_index=diamond_local_db_path,
        s3_wd_uri=s3_wd_uri,
        docker_image_id=docker_image_id
    }

    call RunCallHits as RunCallHitsNR { 
      input:
        m8_file = RunNRAlignment.out_m8,
        lineage_db = lineage_db,
        taxon_blacklist = taxon_blacklist,
        deuterostome_db = deuterostome_db,
        accession2taxid = accession2taxid_db,
        min_read_length = min_read_length,
        count_type = library_type,
        docker_image_id = docker_image_id,
    }

    call TallyHits as TallyHitsNT {
      input:
        m8 = RunCallHitsNT.deduped_out_m8,
        hitsummary = RunCallHitsNT.hitsummary,
        reads_to_contigs_sam = RunReadsToContigs.reads_to_contigs_sam,
        docker_image_id = docker_image_id,
    }
<<<<<<< HEAD
    call UnmappedReads {
      input:
        input_file = RunSubsampling.subsampled_fastq,
        hitsummary_nt = RunCallHitsNT.hitsummary,
        hitsummary_nr = RunCallHitsNR.hitsummary,
        reads_to_contigs_txt = TallyHits.reads_to_contigs,
        docker_image_id = docker_image_id
    }
=======

    call TallyHits as TallyHitsNR {
      input:
        reads_fastq = RunSubsampling.subsampled_fastq,
        m8 = RunCallHitsNT.deduped_out_m8,
        hitsummary = RunCallHitsNT.hitsummary,
        reads_to_contigs_sam = RunReadsToContigs.reads_to_contigs_sam,
        docker_image_id = docker_image_id,
    }


>>>>>>> c683371a
    output {
        File nt_deduped_out_m8 = RunCallHitsNT.deduped_out_m8
        File nt_hitsummary = RunCallHitsNT.hitsummary
        File nt_counts_json = RunCallHitsNT.counts_json
        File? nt_output_read_count = RunCallHitsNT.output_read_count
        File nr_deduped_out_m8 = RunCallHitsNR.deduped_out_m8
        File nr_hitsummary = RunCallHitsNR.hitsummary
        File nr_counts_json = RunCallHitsNR.counts_json
        File? nr_output_read_count = RunCallHitsNR.output_read_count
        File nt_tallied_hits = TallyHitsNT.tallied_hits
        File nr_tallied_hits = TallyHitsNR.tallied_hits
    }
}<|MERGE_RESOLUTION|>--- conflicted
+++ resolved
@@ -655,7 +655,7 @@
         reads_to_contigs_sam = RunReadsToContigs.reads_to_contigs_sam,
         docker_image_id = docker_image_id,
     }
-<<<<<<< HEAD
+
     call UnmappedReads {
       input:
         input_file = RunSubsampling.subsampled_fastq,
@@ -664,7 +664,6 @@
         reads_to_contigs_txt = TallyHits.reads_to_contigs,
         docker_image_id = docker_image_id
     }
-=======
 
     call TallyHits as TallyHitsNR {
       input:
@@ -675,8 +674,6 @@
         docker_image_id = docker_image_id,
     }
 
-
->>>>>>> c683371a
     output {
         File nt_deduped_out_m8 = RunCallHitsNT.deduped_out_m8
         File nt_hitsummary = RunCallHitsNT.hitsummary
