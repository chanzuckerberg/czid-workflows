version development


workflow index_generation {
    input {
        String index_name
        String ncbi_server = "https://ftp.ncbi.nih.gov"
        File? previous_lineages

        # Compression Parameters
        Int nt_compression_k = 31
        Int nt_compression_scaled = 1000
        Float nt_compression_similarity_threshold = 0.5

        Int nr_compression_k = 31
        Int nr_compression_scaled = 100
        Float nr_compression_similarity_threshold = 0.5

        Boolean skip_protein_compression = false
        Boolean skip_generate_nr_assets = false
        Boolean skip_nuc_compression = false
        Boolean skip_generate_nt_assets = false
        Boolean logging_enabled = false

        String? provided_nt
        String? provided_nr
        String provided_accession2taxid_nucl_gb = "~{ncbi_server}/pub/taxonomy/accession2taxid/nucl_gb.accession2taxid.gz"
        String provided_accession2taxid_nucl_wgs = "~{ncbi_server}/pub/taxonomy/accession2taxid/nucl_wgs.accession2taxid.gz"
        String provided_accession2taxid_pdb = "~{ncbi_server}/pub/taxonomy/accession2taxid/pdb.accession2taxid.gz"
        String provided_accession2taxid_prot = "~{ncbi_server}/pub/taxonomy/accession2taxid/prot.accession2taxid.FULL.gz"
        String provided_taxdump = "~{ncbi_server}/pub/taxonomy/taxdump.tar.gz"

        String docker_image_id
    }

    Array[String?] possibly_zipped_files = [
        provided_accession2taxid_nucl_gb,
        provided_accession2taxid_nucl_wgs,
        provided_accession2taxid_pdb,
        provided_accession2taxid_prot,
        provided_taxdump,
        provided_nt,
        provided_nr
    ]

    # Download files if they are not provided
    scatter (file in possibly_zipped_files) {
        if (defined(file) && select_first([file]) != "") {
            # if filename ends with gz
            String file_ = select_first([file]) # this is safe because we know it's defined and not empty
            if (sub(basename(file_), "\\.gz$", "") != basename(file_)) {
                call UnzipFile {
                    input:
                    zipped_file = file_,
                    cpu = 8,
                    docker_image_id = docker_image_id,
                }
            }
        }

        
        File unzipped_file = select_first([UnzipFile.file, file])
    }
    File unzipped_accession2taxid_nucl_gb = unzipped_file[0]
    File unzipped_accession2taxid_nucl_wgs = unzipped_file[1]
    File unzipped_accession2taxid_pdb = unzipped_file[2]
    File unzipped_accession2taxid_prot = unzipped_file[3]
    File unzipped_taxdump = unzipped_file[4]
    File provided_nt_unzipped = unzipped_file[5]
    File provided_nr_unzipped = unzipped_file[6]

    Boolean is_nt_provided = defined(provided_nt_unzipped)
    Boolean is_nr_provided = defined(provided_nr_unzipped)

    if (!is_nt_provided) {
        call DownloadDatabase as DownloadNT {
            input:
            database_type = "nt",
            docker_image_id = docker_image_id
        }
    }
    if (!is_nr_provided) {
        call DownloadDatabase as DownloadNR {
            input:
            database_type = "nr",
            docker_image_id = docker_image_id
        }
    }

    File nt_download = select_first([provided_nt_unzipped, DownloadNT.database])
    File nr_download = select_first([provided_nr_unzipped, DownloadNR.database])

    if (!skip_protein_compression) {
        call CompressDatabase as CompressNR {
            input:
            database_type = "nr",
            fasta = nr_download,
            accession2taxid_files = [unzipped_accession2taxid_pdb, unzipped_accession2taxid_prot],
            k = nr_compression_k,
            scaled = nr_compression_scaled,
            similarity_threshold = nr_compression_similarity_threshold,
            logging_enabled = logging_enabled,
            docker_image_id = docker_image_id,
        }
        call ShuffleDatabase as ShuffleNR {
            input:
            fasta = CompressNR.compressed,
            docker_image_id = docker_image_id
        }
    }
<<<<<<< HEAD
    File nr_or_compressed = select_first([CompressNR.compressed, nr_download])
=======
    File nr_or_compressed = select_first([ShuffleNR.shuffled, unzipped_nr])
>>>>>>> db54002b

    if (!skip_nuc_compression) {
        call CompressDatabase as CompressNT {
            input:
            database_type = "nt",
            fasta = nt_download,
            accession2taxid_files = [unzipped_accession2taxid_nucl_wgs, unzipped_accession2taxid_nucl_gb],
            k = nt_compression_k,
            scaled = nt_compression_scaled,
            similarity_threshold = nt_compression_similarity_threshold,
            logging_enabled = logging_enabled,
            docker_image_id = docker_image_id,
        }
        call ShuffleDatabase as ShuffleNT {
            input:
            fasta = CompressNT.compressed,
            docker_image_id = docker_image_id
        }
    }
<<<<<<< HEAD
    File nt_or_compressed = select_first([CompressNT.compressed, nt_download])
=======
    File nt_or_compressed = select_first([ShuffleNT.shuffled, unzipped_nt])
>>>>>>> db54002b

    if (!skip_generate_nt_assets) {
        call GenerateLocDB as GenerateNTLocDB {
            input:
            db_fasta = nt_or_compressed,
            database_type = "nt",
            docker_image_id = docker_image_id
        }

        call GenerateInfoDB as GenerateNTInfoDB {
            input:
            db_fasta = nt_or_compressed,
            database_type = "nt",
            docker_image_id = docker_image_id
        }

        call GenerateIndexMinimap2 as GenerateIndexMinimap2 {
            input:
            nt = nt_or_compressed,
            docker_image_id = docker_image_id
        }
    }

    if (!skip_generate_nr_assets) {
        call GenerateLocDB as GenerateNRLocDB {
            input:
            db_fasta = nr_or_compressed,
            database_type = "nr",
            docker_image_id = docker_image_id
        }

        call GenerateIndexDiamond as GenerateIndexDiamond {
            input:
            nr = nr_or_compressed,
            docker_image_id = docker_image_id
        }
    }

    call GenerateIndexAccessions {
        input:
        nr = nr_or_compressed,
        nt = nt_or_compressed,
        accession2taxid_files = [
            unzipped_accession2taxid_nucl_wgs,
            unzipped_accession2taxid_nucl_gb,
            unzipped_accession2taxid_pdb,
            unzipped_accession2taxid_prot,
        ],
        docker_image_id = docker_image_id
    }

    call GenerateIndexLineages {
        input:
        taxdump = unzipped_taxdump,
        index_name = index_name,
        previous_lineages = previous_lineages,
        docker_image_id = docker_image_id
    }

    output {
        File nr = nr_or_compressed
        File nt = nt_or_compressed
        File accession2taxid_nucl_wgs = unzipped_accession2taxid_nucl_wgs
        File accession2taxid_nucl_gb = unzipped_accession2taxid_nucl_gb
        File accession2taxid_pdb = unzipped_accession2taxid_pdb
        File accession2taxid_prot = unzipped_accession2taxid_prot
        File? nt_loc_db = GenerateNTLocDB.loc_db
        File? nt_info_db = GenerateNTInfoDB.info_db
        File? nr_loc_db = GenerateNRLocDB.loc_db
        Directory? minimap2_index = GenerateIndexMinimap2.minimap2_index
        Directory? diamond_index = GenerateIndexDiamond.diamond_index
        File taxid_lineages_db = GenerateIndexLineages.taxid_lineages_db
        File versioned_taxid_lineages_csv = GenerateIndexLineages.versioned_taxid_lineages_csv
        File deuterostome_taxids = GenerateIndexLineages.deuterostome_taxids
        File taxon_ignore_list = GenerateIndexLineages.taxon_ignore_list
        File changed_taxa_log = GenerateIndexLineages.changed_taxa_log
        File deleted_taxa_log = GenerateIndexLineages.deleted_taxa_log
        File new_taxa_log = GenerateIndexLineages.new_taxa_log
        File? nr_contained_in_tree = CompressNR.contained_in_tree
        File? nr_contained_in_chunk = CompressNR.contained_in_chunk
        File? nt_contained_in_tree = CompressNT.contained_in_tree
        File? nt_contained_in_chunk = CompressNT.contained_in_chunk
<<<<<<< HEAD
=======
        File? compressed_nr = CompressNR.compressed
        File? compressed_nt = CompressNT.compressed
        File? shuffled_nt = ShuffleNT.shuffled
        File? shuffled_nr = ShuffleNR.shuffled
>>>>>>> db54002b
        File accession2taxid_db = GenerateIndexAccessions.accession2taxid_db
    #     Directory? nt_split_apart_taxid_dir = CompressNT.split_apart_taxid_dir
    #     Directory? nt_sorted_taxid_dir = CompressNT.sorted_taxid_dir
    #     Directory? nr_split_apart_taxid_dir = CompressNR.split_apart_taxid_dir
    #     Directory? nr_sorted_taxid_dir = CompressNR.sorted_taxid_dir
    }
}

task DownloadDatabase {
    input {
        String database_type # nt or nr
        String docker_image_id
        Int threads = 64
    }

    command <<<
        set -euxo pipefail

        update_blastdb.pl --decompress ~{database_type} --num_threads ~{threads}
        blastdbcmd -db ~{database_type} -entry all -out ~{database_type}.fsa

    >>>

    output {
        File database = "~{database_type}.fsa"
    }

    runtime {
        docker: docker_image_id
        cpu: 64
    }

}

task UnzipFile {
    input {
        String zipped_file
        Int cpu
        String docker_image_id
    }

    command <<<
        set -euxo pipefail
        output="~{basename(zipped_file)}"
        curl ~{zipped_file} -o $output
        pigz -p ~{cpu} -dc $output > ~{sub(basename(zipped_file), "\\.gz$", "")}
    >>>

    output {
        File file = sub(basename(zipped_file), "\\.gz$", "")
    }

    runtime {
        docker: docker_image_id
        cpu: cpu
    }
}

task GenerateIndexAccessions {
    input {
        File nr
        File nt
        Array[File] accession2taxid_files
        String docker_image_id
    }

    command <<<
        set -euxo pipefail

        # Build index
        python3 /usr/local/bin/generate_accession2taxid.py ~{sep=" " accession2taxid_files} \
            --nt_file ~{nt} \
            --nr_file ~{nr} \
            --accession2taxid_db accession2taxid.marisa
    >>>

    output {
        File accession2taxid_db = "accession2taxid.marisa"
    }

    runtime {
        docker: docker_image_id
        cpu: 8
    }
}

task GenerateLocDB {
    input {
        File db_fasta
        String database_type # nt or nr
        String docker_image_id
    }
    command <<<
        python3 /usr/local/bin/generate_ncbi_db_index.py loc ~{db_fasta} ~{database_type}_loc.marisa
    >>>
    output {
        File loc_db = "~{database_type}_loc.marisa"
    }
    runtime {
        docker: docker_image_id
    }
}

task GenerateInfoDB {
    input {
        File db_fasta
        String database_type # nt or nr
        String docker_image_id
    }
    command <<<
        python3 /usr/local/bin/generate_ncbi_db_index.py info ~{db_fasta} ~{database_type}_info.marisa
    >>>
    output {
        File info_db = "~{database_type}_info.marisa"
    }
    runtime {
        docker: docker_image_id
    }
}

task GenerateIndexDiamond {
    input {
        File nr
        Int chunksize = 5500000000
        String docker_image_id
    }

    command <<<
        # Ignore warning is needed because sometimes NR has sequences of only DNA characters which causes this to fail
        diamond makedb --ignore-warnings --in ~{nr} -d diamond_index_chunksize_~{chunksize} --scatter-gather -b ~{chunksize}
        cd diamond_index_chunksize_~{chunksize}
        for dmnd_file in *.dmnd; do
            output=$(diamond dbinfo -d "$dmnd_file")

            # Extract the number of Letters and Sequences from the output
            letters=$(echo "$output" | grep "Letters" | awk '{print $NF}')
            sequences=$(echo "$output" | grep "Sequences" | awk '{print $NF}')

            # Extract the chunk identifier from the current dmnd file name
            chunk_number="${dmnd_file##*_}"
            chunk_number="${chunk_number%.dmnd}"

            # Rename the file
            mv "$dmnd_file" "${chunk_number}-${sequences}-${letters}.dmnd"
        done

    >>>

    output {
        Directory diamond_index = "diamond_index_chunksize_~{chunksize}"
    }

    runtime {
        docker: docker_image_id
        cpu: 16
    }
}

task GenerateIndexLineages {
    input {
        File taxdump
        File? previous_lineages
        String index_name
        String docker_image_id
    }

    command <<<
        set -euxo pipefail

        # Build Indexes
        mkdir -p taxdump/taxdump
        tar xf ~{taxdump} -C ./taxdump/taxdump

        python3 /usr/local/bin/ncbitax2lin.py \
            --nodes-file taxdump/taxdump/nodes.dmp \
            --names-file taxdump/taxdump/names.dmp \
            --names-output-prefix names \
            --taxid-lineages-output-prefix taxid-lineages \
            --name-lineages-output-prefix lineages

        # Add names to lineages

        python3 /usr/local/bin/generate_lineage_csvs.py \
            names.csv.gz \
            taxid-lineages.csv.gz \
            ~{index_name} \
            named-taxid-lineages.csv.gz \
            versioned-taxid-lineages.csv.gz \
            ~{previous_lineages}

        # Build deuterostome list
        # decompress first and only read what we need to prevent pipefail
        # lineages.csv.gz generated by ncbitax2lin
        gzip -d lineages.csv.gz
        TAXID_COL_NUM=$(head -n1 "lineages.csv" | tr "," "\n" | grep -n 'tax_id' | cut -f1 -d":")
        if [[  "$TAXID_COL_NUM" == ""  ]]; then
          >&2 echo "ERROR - Couldn't find tax_id header column in lineages.csv"
          exit 1
        fi

        grep 'Chordata\|Echinodermata\|Hemichordata' lineages.csv | cut -f"$TAXID_COL_NUM" -d"," > deuterostome_taxids.txt
        # TODO: refine which taxa we want to ignore
        grep 'vector\|plasmid\|Plasposon\|replicon\|synthetic\|construct\|Artificial\|Recombinant\|insert\|cassette' lineages.csv | cut -f"$TAXID_COL_NUM" -d"," > taxon_ignore_list.txt
    >>>

    output {
        File taxid_lineages_db = "taxid-lineages.marisa"
        File versioned_taxid_lineages_csv = "versioned-taxid-lineages.csv.gz"
        File deuterostome_taxids = "deuterostome_taxids.txt"
        File taxon_ignore_list = "taxon_ignore_list.txt"
        File changed_taxa_log = "changed_lineage_taxa.csv.gz"
        File deleted_taxa_log = "deleted_taxa.csv.gz"
        File new_taxa_log = "new_taxa.csv.gz"
    }

    runtime {
        docker: docker_image_id
        cpu: 8
    }
}

task GenerateIndexMinimap2 {
    input {
        File nt
        Int k = 14 # Minimizer k-mer length default is 21 for short reads option
        Int w = 8 # Minimizer window size default is 11 for short reads option
        String I = "9999G" # Load at most NUM target bases into RAM for indexing
        Int t = 20 # number of threads, doesn't really work for indexing I don't think
        Int n_chunks = 50
        String docker_image_id
    }

    command <<<
        set -euxo pipefail

        # Split nt into 20
        seqkit split2 ~{nt} -p ~{n_chunks} --out-dir nt.split

        # Make output directory
        OUTDIR="nt_k~{k}_w~{w}_~{n_chunks}"
        mkdir $OUTDIR

        # Run minimap2 on each chunk
        for i in nt.split/*
        do
                path="${i##*_}"
                minimap2 -cx sr -k ~{k} -w ~{w} -I ~{I} -t ~{t} -d "${OUTDIR}/nt.part_${path}.idx" "$i"
        done
    >>>

    output {
        Directory minimap2_index = "nt_k~{k}_w~{w}_~{n_chunks}"
    }

    runtime {
        docker: docker_image_id
        cpu: 16
    }
}

task CompressDatabase {
    input {
        String database_type = "nt" # nt or nr
        File fasta
        Array[File] accession2taxid_files
        Int k
        Int scaled
        Float similarity_threshold
        Boolean logging_enabled
        String docker_image_id
    }

    command <<< 
        set -euxo pipefail

        READS_BY_TAXID_PATH=reads_by_taxid
        SPLIT_APART_TAXID_DIR_NAME="split_apart_taxid_~{database_type}"
        SORTED_TAXID_DIR_NAME="sorted_taxid_~{database_type}"

        # It is critical that this split happens in the same step as the compression
        # If the directory is a step output it will be uploaded, which takes an enormous amount of time
        ncbi-compress break-into-individual-taxids-only \
            --input-fasta ~{fasta} \
            --accession-mapping-files ~{sep=" " accession2taxid_files} \
            --output-dir $READS_BY_TAXID_PATH

        ncbi-compress sort-taxid-dir-by-sequence-length \
            --input-taxid-dir $READS_BY_TAXID_PATH \
            --output-taxid-dir $SORTED_TAXID_DIR_NAME

        mkdir $SPLIT_APART_TAXID_DIR_NAME

        if [ "~{logging_enabled}" == "true" ]; then
            ncbi-compress fasta-compress-from-taxid-dir ~{if database_type == "nr" then "--is-protein-fasta" else ""} \
                --input-fasta-dir $SORTED_TAXID_DIR_NAME \
                --output-fasta ~{database_type}_compressed.fa \
                --k ~{k} \
                --scaled ~{scaled} \
                --similarity-threshold ~{similarity_threshold} \
                --split-apart-taxid-dir-name $SPLIT_APART_TAXID_DIR_NAME \
                --enable-sequence-retention-logging \
                --logging-contained-in-tree-fn ~{database_type}_contained_in_tree.tsv \
                --logging-contained-in-chunk-fn ~{database_type}_contained_in_chunk.tsv
        else
            ncbi-compress fasta-compress-from-taxid-dir  ~{if database_type == "nr" then "--is-protein-fasta" else ""} \
                --input-fasta-dir $SORTED_TAXID_DIR_NAME \
                --output-fasta ~{database_type}_compressed.fa \
                --k ~{k} \
                --scaled ~{scaled} \
                --similarity-threshold ~{similarity_threshold} \
                --split-apart-taxid-dir-name $SPLIT_APART_TAXID_DIR_NAME
        fi

        # shuffle compressed fasta to distribute the accessions evenly across the file
        # this is important for spreading SC2 accessions (and any other large taxid) over
        # the chunked minimap2 and diamond indexes which impacts alignment time.
        ncbi-compress shuffle-fasta \
            --input-fasta ~{database_type}_compressed.fa \
            --output-fasta ~{database_type}_compressed_shuffled.fa

        # Remove to save space, intermediate files are not cleaned up within a run
        rm -rf $READS_BY_TAXID_PATH
        rm -rf $SPLIT_APART_TAXID_DIR_NAME
    >>>

    output {
        File compressed = "~{database_type}_compressed_shuffled.fa"
        File? contained_in_tree = "~{database_type}_contained_in_tree.tsv"
        File? contained_in_chunk = "~{database_type}_contained_in_chunk.tsv"
        # Directory sorted_taxid_dir = "sorted_taxid_~{database_type}"
    }

    runtime {
        docker: docker_image_id
        cpu: 88
    }
}

task ShuffleDatabase {
    input {
        File fasta
        String docker_image_id
    }

    command <<<
        set -euxo pipefail

        # shuffle compressed fasta to distribute the accessions evenly across the file
        # this is important for spreading SC2 accessions (and any other large taxid) over
        # the chunked minimap2 and diamond indexes which impacts alignment time.

        shuffled_fasta="shuffled_~{basename(fasta)}"

        ncbi-compress shuffle-fasta \
            --input-fasta ~{fasta} \
            --output-fasta $shuffled_fasta
    >>>

    output {
        File shuffled = "shuffled_~{basename(fasta)}"
    }

    runtime {
        docker: docker_image_id
        cpu: 8 # shuffle function does not run in parallel
    }
}<|MERGE_RESOLUTION|>--- conflicted
+++ resolved
@@ -108,11 +108,8 @@
             docker_image_id = docker_image_id
         }
     }
-<<<<<<< HEAD
+
     File nr_or_compressed = select_first([CompressNR.compressed, nr_download])
-=======
-    File nr_or_compressed = select_first([ShuffleNR.shuffled, unzipped_nr])
->>>>>>> db54002b
 
     if (!skip_nuc_compression) {
         call CompressDatabase as CompressNT {
@@ -132,11 +129,8 @@
             docker_image_id = docker_image_id
         }
     }
-<<<<<<< HEAD
+
     File nt_or_compressed = select_first([CompressNT.compressed, nt_download])
-=======
-    File nt_or_compressed = select_first([ShuffleNT.shuffled, unzipped_nt])
->>>>>>> db54002b
 
     if (!skip_generate_nt_assets) {
         call GenerateLocDB as GenerateNTLocDB {
@@ -219,13 +213,11 @@
         File? nr_contained_in_chunk = CompressNR.contained_in_chunk
         File? nt_contained_in_tree = CompressNT.contained_in_tree
         File? nt_contained_in_chunk = CompressNT.contained_in_chunk
-<<<<<<< HEAD
-=======
         File? compressed_nr = CompressNR.compressed
         File? compressed_nt = CompressNT.compressed
         File? shuffled_nt = ShuffleNT.shuffled
         File? shuffled_nr = ShuffleNR.shuffled
->>>>>>> db54002b
+
         File accession2taxid_db = GenerateIndexAccessions.accession2taxid_db
     #     Directory? nt_split_apart_taxid_dir = CompressNT.split_apart_taxid_dir
     #     Directory? nt_sorted_taxid_dir = CompressNT.sorted_taxid_dir
