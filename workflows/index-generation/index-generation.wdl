version development

workflow index_generation {
    input {
        String index_name
        String ncbi_server = "https://ftp.ncbi.nih.gov"
        Boolean write_to_db = false
        String? environ
        # TODO: (alignment_config) remove after alignment config table is removed
        String? s3_dir
        File? previous_lineages
        Int nt_compression_k = 31
        Int nt_compression_scaled = 1000
        Float nt_compression_similarity_threshold = 0.5
        Int nr_compression_k = 31
        Int nr_compression_scaled = 100
        Float nr_compression_similarity_threshold = 0.5
        String s3_accession_mapping_prefix = "" # old accession mapping files
        String docker_image_id
        String old_nt_s3_path = "" # old nt file
        String old_nr_s3_path = "" # old nr file
        Boolean skip_protein_compression = false
        Boolean skip_nuc_compression = false
        Boolean logging_enabled = false
    }

    call DownloadNR {
        input:
        ncbi_server = ncbi_server,
        docker_image_id = docker_image_id,
        old_nr_s3_path = old_nr_s3_path
    }

    call DownloadNT {
        input:
        ncbi_server = ncbi_server,
        docker_image_id = docker_image_id,
        old_nt_s3_path = old_nt_s3_path
    }

    call DownloadAccession2Taxid {
        input:
        ncbi_server = ncbi_server,
        docker_image_id = docker_image_id,
        s3_accession_mapping_prefix = s3_accession_mapping_prefix

    }

    call DownloadTaxdump {
        input:
        ncbi_server = ncbi_server,
        docker_image_id = docker_image_id
    }
    
    if (!skip_protein_compression) {

        call CompressDatabase as CompressNR {
            input:
            database_type = "nr",
            fasta = DownloadNR.nr,
            accession2taxid_files = [DownloadAccession2Taxid.pdb, DownloadAccession2Taxid.prot],
            k = nr_compression_k,
            scaled = nr_compression_scaled,
            similarity_threshold = nr_compression_similarity_threshold,
            logging_enabled = logging_enabled,
            docker_image_id = docker_image_id,
        }
    }

    File nr_or_compressed = select_first([CompressNR.compressed, DownloadNR.nr])

    if (!skip_nuc_compression) {
<<<<<<< HEAD
=======
        call SortFasta as SortFastaNT {
            input:
            fasta = DownloadNT.nt,
            combined_sorted_path = "combined_sorted_nt.fa",
            cpu = 64,
            docker_image_id = docker_image_id
        }

>>>>>>> 12bb2d63
        call CompressDatabase as CompressNT {
            input:
            database_type = "nt",
            fasta = DownloadNT.nt,
            accession2taxid_files = [DownloadAccession2Taxid.nucl_wgs, DownloadAccession2Taxid.nucl_gb],
            k = nt_compression_k,
            scaled = nt_compression_scaled,
            similarity_threshold = nt_compression_similarity_threshold,
            logging_enabled = logging_enabled,
            docker_image_id = docker_image_id,
        }
    }

    File nt_or_compressed = select_first([CompressNT.compressed, DownloadNT.nt])

    call GenerateLocDB as GenerateNTLocDB {
        input:
        db_fasta = nt_or_compressed,
        database_type = "nt",
        docker_image_id = docker_image_id
    }

    call GenerateInfoDB as GenerateNTInfoDB {
        input:
        db_fasta = nt_or_compressed,
        database_type = "nt",
        docker_image_id = docker_image_id
    }

    call GenerateIndexMinimap2 as GenerateIndexMinimap2 {
        input:
        nt = nt_or_compressed,
        docker_image_id = docker_image_id
    }

    call GenerateLocDB as GenerateNRLocDB {
        input:
        db_fasta = nr_or_compressed,
        database_type = "nr",
        docker_image_id = docker_image_id
    }

    call GenerateIndexDiamond as GenerateIndexDiamond {
        input:
        nr = nr_or_compressed,
        docker_image_id = docker_image_id
    }

    call GenerateIndexAccessions {
        input:
        nr = nr_or_compressed,
        nt = nt_or_compressed,
        accession2taxid_files = [
            DownloadAccession2Taxid.nucl_wgs,
            DownloadAccession2Taxid.nucl_gb,
            DownloadAccession2Taxid.pdb,
            DownloadAccession2Taxid.prot,
        ],
        docker_image_id = docker_image_id
    }

    call GenerateIndexLineages {
        input:
        taxdump = DownloadTaxdump.taxdump,
        index_name = index_name,
        previous_lineages = previous_lineages,
        docker_image_id = docker_image_id
    }


    if (write_to_db && defined(environ) && defined(s3_dir)) {
        call LoadTaxonLineages {
                input:
                environ = environ,
                index_name = index_name,
                s3_dir = s3_dir,
                minimap2_index = GenerateIndexMinimap2.minimap2_index,
                diamond_index = GenerateIndexDiamond.diamond_index,
                nt = nt_or_compressed,
                nr = nr_or_compressed,
                nt_loc_db = GenerateNTLocDB.loc_db,
                nt_info_db = GenerateNTInfoDB.info_db,
                nr_loc_db = GenerateNRLocDB.loc_db,
                accession2taxid_db = GenerateIndexAccessions.accession2taxid_db,
                docker_image_id = docker_image_id,
        }
    }

    output {
        File nr = nr_or_compressed
        File nt = nt_or_compressed
        File accession2taxid_db = GenerateIndexAccessions.accession2taxid_db
        File nt_loc_db = GenerateNTLocDB.loc_db
        File nt_info_db = GenerateNTInfoDB.info_db
        File nr_loc_db = GenerateNRLocDB.loc_db
        Directory minimap2_index = GenerateIndexMinimap2.minimap2_index
        Directory diamond_index = GenerateIndexDiamond.diamond_index
        File taxid_lineages_db = GenerateIndexLineages.taxid_lineages_db
        File versioned_taxid_lineages_csv = GenerateIndexLineages.versioned_taxid_lineages_csv
        File deuterostome_taxids = GenerateIndexLineages.deuterostome_taxids
        File taxon_ignore_list = GenerateIndexLineages.taxon_ignore_list
        File changed_taxa_log = GenerateIndexLineages.changed_taxa_log
        File deleted_taxa_log = GenerateIndexLineages.deleted_taxa_log
        File new_taxa_log = GenerateIndexLineages.new_taxa_log
        File? nr_contained_in_tree = CompressNR.contained_in_tree
        File? nr_contained_in_chunk = CompressNR.contained_in_chunk
        File? nt_contained_in_tree = CompressNT.contained_in_tree
        File? nt_contained_in_chunk = CompressNT.contained_in_chunk
    }
}

task DownloadNR {
    input {
        String ncbi_server
        String docker_image_id
        String old_nr_s3_path
    }

    command <<<
        if ["~{old_nr_s3_path}" == ""]; then
            ncbi_download "~{ncbi_server}" blast/db/FASTA/nr.gz
        else
            aws s3 cp ~{old_nr_s3_path} blast/db/FASTA/nr
        fi
    >>>

    output {
        File nr = "blast/db/FASTA/nr"
    }

    runtime {
        docker: docker_image_id
        cpu: 16
    }
}

task DownloadNT {
    input {
        String ncbi_server
        String docker_image_id
        String old_nt_s3_path
    }

    command <<<
        if ["~{old_nt_s3_path}" == ""]; then
            ncbi_download "~{ncbi_server}" blast/db/FASTA/nt.gz
        else
            aws s3 cp ~{old_nt_s3_path} blast/db/FASTA/nt
        fi
        
    >>>

    output {
        File nt = "blast/db/FASTA/nt"
    }

    runtime {
        docker: docker_image_id
        cpu: 16
    }
}

task DownloadAccession2Taxid {
    input {
        String ncbi_server
        String docker_image_id
        String s3_accession_mapping_prefix
    }

    command <<<
        if ["~{s3_accession_mapping_prefix}" == ""]; then
            ncbi_download "~{ncbi_server}" pub/taxonomy/accession2taxid/nucl_gb.accession2taxid.gz
            ncbi_download "~{ncbi_server}" pub/taxonomy/accession2taxid/nucl_wgs.accession2taxid.gz
            ncbi_download "~{ncbi_server}" pub/taxonomy/accession2taxid/pdb.accession2taxid.gz
            ncbi_download "~{ncbi_server}" pub/taxonomy/accession2taxid/prot.accession2taxid.FULL.gz
        else
            aws s3 cp ~{s3_accession_mapping_prefix}/accession2taxid/nucl_gb.accession2taxid.gz pub/taxonomy/accession2taxid/nucl_gb.accession2taxid.gz
            aws s3 cp ~{s3_accession_mapping_prefix}/accession2taxid/nucl_wgs.accession2taxid.gz pub/taxonomy/accession2taxid/nucl_wgs.accession2taxid.gz
            aws s3 cp ~{s3_accession_mapping_prefix}/accession2taxid/pdb.accession2taxid.gz pub/taxonomy/accession2taxid/pdb.accession2taxid.gz
            aws s3 cp ~{s3_accession_mapping_prefix}/accession2taxid/prot.accession2taxid.gz pub/taxonomy/accession2taxid/prot.accession2taxid.FULL.gz

            gunzip pub/taxonomy/accession2taxid/nucl_gb.accession2taxid.gz
            gunzip pub/taxonomy/accession2taxid/nucl_wgs.accession2taxid.gz
            gunzip pub/taxonomy/accession2taxid/pdb.accession2taxid.gz
            gunzip pub/taxonomy/accession2taxid/prot.accession2taxid.FULL.gz
        fi

    >>>

    output {
        File nucl_gb = "pub/taxonomy/accession2taxid/nucl_gb.accession2taxid"
        File nucl_wgs = "pub/taxonomy/accession2taxid/nucl_wgs.accession2taxid"
        File pdb = "pub/taxonomy/accession2taxid/pdb.accession2taxid"
        File prot = "pub/taxonomy/accession2taxid/prot.accession2taxid.FULL"
        Directory accession2taxid = "pub/taxonomy/accession2taxid"
    }

    runtime {
        docker: docker_image_id
        cpu: 16
    }
}

task DownloadTaxdump {
    input {
        String ncbi_server
        String docker_image_id
    }

    command <<<
        ncbi_download "~{ncbi_server}" pub/taxonomy/taxdump.tar.gz
    >>>

    output {
        File taxdump = "pub/taxonomy/taxdump.tar"
    }

    runtime {
        docker: docker_image_id
        cpu: 16
    }
}

task GenerateIndexAccessions {
    input {
        File nr
        File nt
        Array[File] accession2taxid_files
        String docker_image_id
    }

    command <<<
        set -euxo pipefail

        # Build index
        python3 /usr/local/bin/generate_accession2taxid.py ~{sep=" " accession2taxid_files} \
            --nt_file ~{nt} \
            --nr_file ~{nr} \
            --accession2taxid_db accession2taxid.marisa
    >>>

    output {
        File accession2taxid_db = "accession2taxid.marisa"
    }

    runtime {
        docker: docker_image_id
        cpu: 8
    }
}

task GenerateLocDB {
    input {
        File db_fasta
        String database_type # nt or nr
        String docker_image_id
    }
    command <<<
        python3 /usr/local/bin/generate_ncbi_db_index.py loc ~{db_fasta} ~{database_type}_loc.marisa
    >>>
    output {
        File loc_db = "~{database_type}_loc.marisa"
    }
    runtime {
        docker: docker_image_id
    }
}

task GenerateInfoDB {
    input {
        File db_fasta
        String database_type # nt or nr
        String docker_image_id
    }
    command <<<
        python3 /usr/local/bin/generate_ncbi_db_index.py loc ~{db_fasta} ~{database_type}_info.marisa
    >>>
    output {
        File info_db = "~{database_type}_info.marisa"
    }
    runtime {
        docker: docker_image_id
    }
}

task GenerateIndexDiamond {
    input {
        File nr
        Int chunksize = 5500000000
        String docker_image_id
    }

    command <<<
        # Ignore warning is needed because sometimes NR has sequences of only DNA characters which causes this to fail
        diamond makedb --ignore-warnings --in ~{nr} -d diamond_index_chunksize_~{chunksize} --scatter-gather -b ~{chunksize}
        cd diamond_index_chunksize_~{chunksize}
        for dmnd_file in *.dmnd; do
            output=$(diamond dbinfo -d "$dmnd_file")

            # Extract the number of Letters and Sequences from the output
            letters=$(echo "$output" | grep "Letters" | awk '{print $NF}')
            sequences=$(echo "$output" | grep "Sequences" | awk '{print $NF}')

            # Extract the chunk identifier from the current dmnd file name
            chunk_number="${dmnd_file##*_}"
            chunk_number="${chunk_number%.dmnd}"

            # Rename the file
            mv "$dmnd_file" "${chunk_number}-${sequences}-${letters}.dmnd"
        done

    >>>

    output {
        Directory diamond_index = "diamond_index_chunksize_~{chunksize}"
    }

    runtime {
        docker: docker_image_id
        cpu: 16
    }
}

task GenerateIndexLineages {
    input {
        File taxdump
        File? previous_lineages
        String index_name
        String docker_image_id
    }

    command <<<
        set -euxo pipefail

        # Build Indexes
        mkdir -p taxdump/taxdump
        tar xf ~{taxdump} -C ./taxdump/taxdump

        python3 /usr/local/bin/ncbitax2lin.py \
            --nodes-file taxdump/taxdump/nodes.dmp \
            --names-file taxdump/taxdump/names.dmp \
            --names-output-prefix names \
            --taxid-lineages-output-prefix taxid-lineages \
            --name-lineages-output-prefix lineages

        # Add names to lineages

        python3 /usr/local/bin/generate_lineage_csvs.py \
            names.csv.gz \
            taxid-lineages.csv.gz \
            ~{index_name} \
            named-taxid-lineages.csv.gz \
            versioned-taxid-lineages.csv.gz \
            ~{previous_lineages}

        # Build deuterostome list
        # decompress first and only read what we need to prevent pipefail
        # lineages.csv.gz generated by ncbitax2lin
        gzip -d lineages.csv.gz
        TAXID_COL_NUM=$(head -n1 "lineages.csv" | tr "," "\n" | grep -n 'tax_id' | cut -f1 -d":")
        if [[  "$TAXID_COL_NUM" == ""  ]]; then
          >&2 echo "ERROR - Couldn't find tax_id header column in lineages.csv"
          exit 1
        fi

        grep 'Chordata\|Echinodermata\|Hemichordata' lineages.csv | cut -f"$TAXID_COL_NUM" -d"," > deuterostome_taxids.txt
        # TODO: refine which taxa we want to ignore
        grep 'vector\|plasmid\|Plasposon\|replicon\|synthetic\|construct\|Artificial\|Recombinant\|insert\|cassette' lineages.csv | cut -f"$TAXID_COL_NUM" -d"," > taxon_ignore_list.txt
    >>>

    output {
        File taxid_lineages_db = "taxid-lineages.marisa"
        File versioned_taxid_lineages_csv = "versioned-taxid-lineages.csv.gz"
        File deuterostome_taxids = "deuterostome_taxids.txt"
        File taxon_ignore_list = "taxon_ignore_list.txt"
        File changed_taxa_log = "changed_lineage_taxa.csv.gz"
        File deleted_taxa_log = "deleted_taxa.csv.gz"
        File new_taxa_log = "new_taxa.csv.gz"
    }

    runtime {
        docker: docker_image_id
        cpu: 8
    }
}

task LoadTaxonLineages {
    input {
        String? environ
        String index_name
        String? s3_dir
        # File versioned_taxid_lineages_csv
        Directory? minimap2_index
        Directory? diamond_index
        File? nt
        File? nr
        File? nt_loc_db
        File? nt_info_db
        File? nr_loc_db
        File? accession2taxid_db
        String docker_image_id
    }

    command <<<
        set -euxo pipefail

        get_param () {
            aws ssm get-parameter --name "$1" --with-decryption | jq -r '.Parameter.Value'
        }

        HOST=$(get_param "/idseq-~{environ}-web/RDS_ADDRESS")
        USER=$(get_param "/idseq-~{environ}-web/DB_USERNAME")
        DATABASE="idseq_~{environ}"

        {
            echo "[client]"
            echo "protocol=tcp"
            echo "host=$HOST"
            echo "user=$USER"
        } > my.cnf

        # Add the password without making it a part of the command so we can print commands via set -x without exposing the password
        # Add the password= for the config
        echo "password=" >> my.cnf
        # Remove the newline at end of file
        truncate -s -1 my.cnf
        # Append the password after the =
        get_param "/idseq-~{environ}-web/db_password" >> my.cnf

        # don't perform taxon lineage update
        # gzip -dc versioned_taxid_lineages_csv > "taxon_lineages_new.csv"
        # COLS=$(head -n 1 "taxon_lineages_new.csv")
        # mysql --defaults-extra-file=my.cnf -D "$DATABASE" -e "CREATE TABLE taxon_lineages_new LIKE taxon_lineages"
        # mysqlimport --defaults-extra-file=my.cnf --verbose --local --columns="$COLS" --fields-terminated-by=',' --fields-optionally-enclosed-by='"' --ignore-lines 1 "$DATABASE" "taxon_lineages_new.csv"
        # mysql --defaults-extra-file=my.cnf -D "$DATABASE" -e "RENAME TABLE taxon_lineages TO taxon_lineages_old, taxon_lineages_new To taxon_lineages"

        # TODO: remove old table once we feel safe
        # mysql --defaults-extra-file=my.cnf -D "$DATABASE" -e "DROP TABLE taxon_lineages_old"
        # TODO: (alignment_config) remove after alignment config table is removed
        mysql --defaults-extra-file=my.cnf -D "$DATABASE" -e "
            INSERT INTO alignment_configs(
                name,
                s3_nt_db_path,
                s3_nt_loc_db_path,
                s3_nr_db_path,
                s3_nr_loc_db_path,
                s3_lineage_path,
                s3_accession2taxid_path,
                s3_deuterostome_db_path,
                s3_nt_info_db_path,
                s3_taxon_blacklist_path,
                minimap2_short_db_path,
                diamond_db_path,
                lineage_version,
                created_at,
                updated_at
            ) VALUES(
                '~{index_name}',
                '~{s3_dir}/index-generation-2/nt_compressed.fa',
                '~{s3_dir}/index-generation-2/nt_loc.marisa',
                '~{s3_dir}/index-generation-2/nr_compressed.fa',
                '~{s3_dir}/index-generation-2/nr_loc.marisa',
                's3://czid-public-references/ncbi-indexes-prod/2021-01-22/index-generation-2/taxid-lineages.marisa',
                '~{s3_dir}/index-generation-2/accession2taxid.marisa', # patch for now
                's3://czid-public-references/ncbi-indexes-prod/2021-01-22/index-generation-2/deuterostome_taxids.txt',
                '~{s3_dir}/index-generation-2/nt_info.marisa',
                's3://czid-public-references/ncbi-indexes-prod/2021-01-22/index-generation-2/taxon_ignore_list.txt',
                '~{s3_dir}/index-generation-2/nt_k14_w8_20/',
                '~{s3_dir}/index-generation-2/diamond_index_chunksize_5500000000/',
                '2021-01-22',
                NOW(),
                NOW()
            ); 
        "
    >>>

    output {
        File? nt_=nt
        File? nr_=nr
        File? accession2taxid_db_=accession2taxid_db
        File? nt_loc_db_=nt_loc_db
        File? nt_info_db_=nt_info_db
        File? nr_loc_db_=nr_loc_db
        Directory? minimap2_index_=minimap2_index
        Directory? diamond_index_=diamond_index
    }

    runtime {
        docker: docker_image_id
        cpu: 4
    }
}

task GenerateIndexMinimap2 {
    input {
        File nt
        Int k = 14 # Minimizer k-mer length default is 21 for short reads option
        Int w = 8 # Minimizer window size default is 11 for short reads option
        String I = "9999G" # Load at most NUM target bases into RAM for indexing
        Int t = 20 # number of threads, doesn't really work for indexing I don't think
        Int n_chunks = 20
        String docker_image_id
    }

    command <<<
        set -euxo pipefail

        # Split nt into 20
        seqkit split2 ~{nt} -p ~{n_chunks} --out-dir nt.split

        # Make output directory
        OUTDIR="nt_k~{k}_w~{w}_~{n_chunks}"
        mkdir $OUTDIR

        # Run minimap2 on each chunk
        for i in nt.split/*
        do
                path="${i##*_}"
                minimap2 -cx sr -k ~{k} -w ~{w} -I ~{I} -t ~{t} -d "${OUTDIR}/nt.part_${path}.idx" "$i"
        done
    >>>

    output {
        Directory minimap2_index = "nt_k~{k}_w~{w}_~{n_chunks}"
    }

    runtime {
        docker: docker_image_id
        cpu: 16
    }
}

task CompressDatabase {
    input {
        String database_type = "nt" # nt or nr
        File fasta
        Array[File] accession2taxid_files
        Int k
        Int scaled
        Float similarity_threshold
        Boolean logging_enabled
        String docker_image_id
    }

    command <<< 
        set -euxo pipefail

        READS_BY_TAXID_PATH=reads_by_taxid
        SPLIT_APART_TAXID_DIR_NAME=split_apart_taxid
        SORTED_TAXID_DIR_NAME=sorted_taxid

        # It is critical that this split happens in the same step as the compression
        # If the directory is a step output it will be uploaded, which takes an enormous amount of time
        ncbi-compress break-into-individual-taxids-only \
            --input-fasta ~{fasta} \
            --accession-mapping-files ~{sep=" " accession2taxid_files} \
            --output-dir $READS_BY_TAXID_PATH

        ncbi-compress sort-taxid-dir-by-sequence-length \
            --input-taxid-dir $READS_BY_TAXID_PATH \
            --output-taxid-dir $SORTED_TAXID_DIR_NAME

        mkdir $SPLIT_APART_TAXID_DIR_NAME

        if [ "~{logging_enabled}" == "true" ]; then
            ncbi-compress fasta-compress-from-taxid-dir ~{if database_type == "nr" then "--is-protein-fasta" else ""} \
                --input-fasta-dir $SORTED_TAXID_DIR_NAME \
                --output-fasta ~{database_type}_compressed.fa \
                --k ~{k} \
                --scaled ~{scaled} \
                --similarity-threshold ~{similarity_threshold} \
                --split-apart-taxid-dir-name $SPLIT_APART_TAXID_DIR_NAME \
                --enable-sequence-retention-logging \
                --logging-contained-in-tree-fn ~{database_type}_contained_in_tree.tsv \
                --logging-contained-in-chunk-fn ~{database_type}_contained_in_chunk.tsv
        else
            ncbi-compress fasta-compress-from-taxid-dir  ~{if database_type == "nr" then "--is-protein-fasta" else ""} \
                --input-fasta-dir $READS_BY_TAXID_PATH \
                --output-fasta ~{database_type}_compressed.fa \
                --k ~{k} \
                --scaled ~{scaled} \
                --similarity-threshold ~{similarity_threshold} \
                --split-apart-taxid-dir-name $SPLIT_APART_TAXID_DIR_NAME
        fi

        # Remove to save space, intermediate files are not cleaned up within a run
        rm -rf $READS_BY_TAXID_PATH
        rm -rf $SPLIT_APART_TAXID_DIR_NAME
    >>>

    output {
        File compressed = "~{database_type}_compressed.fa"
        File? contained_in_tree = "~{database_type}_contained_in_tree.tsv"
        File? contained_in_chunk = "~{database_type}_contained_in_chunk.tsv"
    }

    runtime {
        docker: docker_image_id
        cpu: 88
    }
}
<|MERGE_RESOLUTION|>--- conflicted
+++ resolved
@@ -70,17 +70,6 @@
     File nr_or_compressed = select_first([CompressNR.compressed, DownloadNR.nr])
 
     if (!skip_nuc_compression) {
-<<<<<<< HEAD
-=======
-        call SortFasta as SortFastaNT {
-            input:
-            fasta = DownloadNT.nt,
-            combined_sorted_path = "combined_sorted_nt.fa",
-            cpu = 64,
-            docker_image_id = docker_image_id
-        }
-
->>>>>>> 12bb2d63
         call CompressDatabase as CompressNT {
             input:
             database_type = "nt",
