--- conflicted
+++ resolved
@@ -69,12 +69,9 @@
         fastx-toolkit \
         seqtk \
         bedtools \
-<<<<<<< HEAD
         dh-autoreconf \
-        nasm
-=======
+        nasm \
         build-essential 
->>>>>>> b2411623
 
 # The following packages pull in python2.7
 RUN apt-get -q install -y \
